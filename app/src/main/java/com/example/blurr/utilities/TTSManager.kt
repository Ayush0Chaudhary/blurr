package com.example.blurr.utilities

import android.content.Context
import android.graphics.PixelFormat
import android.graphics.drawable.GradientDrawable
import android.media.AudioAttributes
import android.media.AudioFormat
import android.media.AudioManager
import android.media.AudioTrack
import android.os.Bundle
import android.os.Handler
import android.os.Looper
import android.speech.tts.TextToSpeech
import android.speech.tts.UtteranceProgressListener
import android.util.Log
import android.view.Gravity
import android.view.View
import android.view.WindowManager
import android.widget.TextView
import com.example.blurr.BuildConfig
import com.example.blurr.api.GoogleTts
import com.example.blurr.api.TTSVoice
import com.example.blurr.utilities.VoicePreferenceManager
import kotlinx.coroutines.CompletableDeferred
import kotlinx.coroutines.Dispatchers
import kotlinx.coroutines.withContext
import kotlinx.coroutines.withTimeoutOrNull
import kotlin.coroutines.cancellation.CancellationException

class TTSManager private constructor(private val context: Context) : TextToSpeech.OnInitListener {

    private var nativeTts: TextToSpeech? = null
    private var isNativeTtsInitialized = CompletableDeferred<Unit>()
<<<<<<< HEAD
=======
    // --- NEW: Properties for Caption Management ---
    private val windowManager by lazy { context.getSystemService(Context.WINDOW_SERVICE) as WindowManager }
    private val mainHandler = Handler(Looper.getMainLooper())
    private var captionView: View? = null
    private var captionsEnabled = false

    // AudioTrack for playing audio data from Google TTS
>>>>>>> 21090537
    private var audioTrack: AudioTrack? = null
    private var googleTtsPlaybackDeferred: CompletableDeferred<Unit>? = null

    var utteranceListener: ((isSpeaking: Boolean) -> Unit)? = null

    private var isDebugMode: Boolean = try {
        BuildConfig.SPEAK_INSTRUCTIONS
    } catch (e: Exception) {
        true
    }

    companion object {
        @Volatile private var INSTANCE: TTSManager? = null
        private const val SAMPLE_RATE = 24000

        fun getInstance(context: Context): TTSManager {
            return INSTANCE ?: synchronized(this) {
                INSTANCE ?: TTSManager(context.applicationContext).also { INSTANCE = it }
            }
        }
    }

    init {
        nativeTts = TextToSpeech(context, this)
        setupAudioTrack()
    }

    private fun setupAudioTrack() {
        val bufferSize = AudioTrack.getMinBufferSize(
            SAMPLE_RATE,
            AudioFormat.CHANNEL_OUT_MONO,
            AudioFormat.ENCODING_PCM_16BIT
        )
        audioTrack = AudioTrack.Builder()
            .setAudioAttributes(
                AudioAttributes.Builder()
                    .setUsage(AudioAttributes.USAGE_MEDIA)
                    .setContentType(AudioAttributes.CONTENT_TYPE_SPEECH)
                    .build()
            )
            .setAudioFormat(
                AudioFormat.Builder()
                    .setEncoding(AudioFormat.ENCODING_PCM_16BIT)
                    .setSampleRate(SAMPLE_RATE)
                    .setChannelMask(AudioFormat.CHANNEL_OUT_MONO)
                    .build()
            )
            .setBufferSizeInBytes(bufferSize)
            .build()

        audioTrack?.setPlaybackPositionUpdateListener(object : AudioTrack.OnPlaybackPositionUpdateListener {
            override fun onMarkerReached(track: AudioTrack?) {
                googleTtsPlaybackDeferred?.complete(Unit)
            }
            override fun onPeriodicNotification(track: AudioTrack?) {}
        }, Handler(Looper.getMainLooper()))
    }

    fun setCaptionsEnabled(enabled: Boolean) {
        this.captionsEnabled = enabled
        // If captions are disabled while one is showing, remove it immediately.
        if (!enabled) {
            mainHandler.post { removeCaption() }
        }
    }

    fun getCaptionStatus(): Boolean{
        return this.captionsEnabled
    }
    override fun onInit(status: Int) {
        if (status == TextToSpeech.SUCCESS) {
            nativeTts?.setOnUtteranceProgressListener(object : UtteranceProgressListener() {
                override fun onStart(utteranceId: String?) { utteranceListener?.invoke(true) }
                override fun onDone(utteranceId: String?) {
                    mainHandler.post { removeCaption() }

                    utteranceListener?.invoke(false) }
                override fun onError(utteranceId: String?) {
                    mainHandler.post { removeCaption() }

                    utteranceListener?.invoke(false) }
            })
            isNativeTtsInitialized.complete(Unit)
        } else {
            isNativeTtsInitialized.completeExceptionally(Exception("Native TTS Initialization failed"))
        }
    }

    // --- NEW PUBLIC FUNCTION TO STOP PLAYBACK ---
    fun stop() {
        // Stop the AudioTrack if it's currently playing
        if (audioTrack?.playState == AudioTrack.PLAYSTATE_PLAYING) {
            audioTrack?.stop()
            audioTrack?.flush() // Clear any buffered data
        }
        // Immediately cancel any coroutine that is awaiting playback completion
        if (googleTtsPlaybackDeferred?.isActive == true) {
            googleTtsPlaybackDeferred?.completeExceptionally(CancellationException("Playback stopped by new request."))
        }
    }
    // --- END OF NEW FUNCTION ---

    suspend fun speakText(text: String) {
        if (!isDebugMode) return
        speak(text)
    }

    suspend fun speakToUser(text: String) {
        speak(text)
    }
    // Add this new function inside your TTSManager class
    fun getAudioSessionId(): Int {
        return audioTrack?.audioSessionId ?: 0
    }
    private suspend fun speak(text: String) {
        try {
            val selectedVoice = VoicePreferenceManager.getSelectedVoice(context)
            val audioData = GoogleTts.synthesize(text, selectedVoice)
<<<<<<< HEAD
            playAudioData(audioData)
=======

            // This deferred will complete when onMarkerReached is called.
            googleTtsPlaybackDeferred = CompletableDeferred()

            // Correctly signal start and wait for completion.
            withContext(Dispatchers.Main) {
                showCaption(text)
                utteranceListener?.invoke(true)
            }

            // Write and play audio on a background thread
            withContext(Dispatchers.IO) {
                audioTrack?.play()
                // The number of frames is the size of the data divided by the size of each frame (2 bytes for 16-bit audio).
                val numFrames = audioData.size / 2
                audioTrack?.setNotificationMarkerPosition(numFrames)
                audioTrack?.write(audioData, 0, audioData.size)
            }

            // Wait for the playback to complete, with a timeout for safety.
            withTimeoutOrNull(30000) { // 30-second timeout
                googleTtsPlaybackDeferred?.await()
            }

            audioTrack?.stop()
            audioTrack?.flush()

            withContext(Dispatchers.Main) {
                removeCaption()
                utteranceListener?.invoke(false)
            }

            Log.d("TTSManager", "Successfully played audio from Google TTS.")

>>>>>>> 21090537
        } catch (e: Exception) {
            if (e is CancellationException) throw e // Re-throw cancellation to stop execution
            Log.e("TTSManager", "Google TTS failed: ${e.message}. Falling back to native engine.")
            isNativeTtsInitialized.await()
            nativeTts?.speak(text, TextToSpeech.QUEUE_FLUSH, null, this.hashCode().toString())
        }
    }

    suspend fun playAudioData(audioData: ByteArray) {
        try {
            googleTtsPlaybackDeferred = CompletableDeferred()
<<<<<<< HEAD
            withContext(Dispatchers.Main) { utteranceListener?.invoke(true) }
=======

            withContext(Dispatchers.Main) {

                utteranceListener?.invoke(true)
            }
>>>>>>> 21090537

            withContext(Dispatchers.IO) {
                audioTrack?.play()
                val numFrames = audioData.size / 2
                audioTrack?.setNotificationMarkerPosition(numFrames)
                audioTrack?.write(audioData, 0, audioData.size)
            }

            withTimeoutOrNull(30000) { googleTtsPlaybackDeferred?.await() }

            withContext(Dispatchers.Main) { utteranceListener?.invoke(false) }
        } catch (e: Exception) {
            if (e is CancellationException) throw e
            Log.e("TTSManager", "Error playing audio data", e)
        } finally {
            if (audioTrack?.playState == AudioTrack.PLAYSTATE_PLAYING) {
                audioTrack?.stop()
                audioTrack?.flush()
            }
            if (utteranceListener != null && Looper.myLooper() != Looper.getMainLooper()) {
                withContext(Dispatchers.Main) { utteranceListener?.invoke(false) }
            } else {
                utteranceListener?.invoke(false)
            }
        }
    }

    // --- NEW: Private method to display the caption view ---
    private fun showCaption(text: String) {
        if (!captionsEnabled) return

        removeCaption() // Remove any previous caption first

        // Create and style the new TextView.
        val textView = TextView(context).apply {
            this.text = text
            background = GradientDrawable().apply {
                setColor(0xCC000000.toInt()) // 80% opaque black
                cornerRadius = 24f
            }
            setTextColor(0xFFFFFFFF.toInt()) // White text
            textSize = 16f
            setPadding(24, 16, 24, 16)
        }

        val params = WindowManager.LayoutParams(
            WindowManager.LayoutParams.WRAP_CONTENT,
            WindowManager.LayoutParams.WRAP_CONTENT,
            WindowManager.LayoutParams.TYPE_APPLICATION_OVERLAY,
            WindowManager.LayoutParams.FLAG_NOT_FOCUSABLE or WindowManager.LayoutParams.FLAG_NOT_TOUCHABLE,
            PixelFormat.TRANSLUCENT
        ).apply {
            gravity = Gravity.BOTTOM or Gravity.CENTER_HORIZONTAL
            y = 250 // Pixels up from the bottom of the screen
        }

        try {
            windowManager.addView(textView, params)
            captionView = textView // Save a reference to the new view.
        } catch (e: Exception) {
            Log.e("TTSManager", "Failed to display caption on screen.", e)
        }
    }
    // --- NEW: Private method to remove the caption view ---
    private fun removeCaption() {
        captionView?.let {
            if (it.isAttachedToWindow) {
                try {
                    windowManager.removeView(it)
                } catch (e: Exception) {
                    Log.e("TTSManager", "Error removing caption view.", e)
                }
            }
        }
        captionView = null
    }
    fun shutdown() {
        stop()
        nativeTts?.shutdown()
        audioTrack?.release()
        audioTrack = null
        INSTANCE = null
    }
}<|MERGE_RESOLUTION|>--- conflicted
+++ resolved
@@ -31,16 +31,14 @@
 
     private var nativeTts: TextToSpeech? = null
     private var isNativeTtsInitialized = CompletableDeferred<Unit>()
-<<<<<<< HEAD
-=======
+
     // --- NEW: Properties for Caption Management ---
     private val windowManager by lazy { context.getSystemService(Context.WINDOW_SERVICE) as WindowManager }
     private val mainHandler = Handler(Looper.getMainLooper())
     private var captionView: View? = null
     private var captionsEnabled = false
 
-    // AudioTrack for playing audio data from Google TTS
->>>>>>> 21090537
+
     private var audioTrack: AudioTrack? = null
     private var googleTtsPlaybackDeferred: CompletableDeferred<Unit>? = null
 
@@ -159,9 +157,7 @@
         try {
             val selectedVoice = VoicePreferenceManager.getSelectedVoice(context)
             val audioData = GoogleTts.synthesize(text, selectedVoice)
-<<<<<<< HEAD
-            playAudioData(audioData)
-=======
+==
 
             // This deferred will complete when onMarkerReached is called.
             googleTtsPlaybackDeferred = CompletableDeferred()
@@ -196,7 +192,6 @@
 
             Log.d("TTSManager", "Successfully played audio from Google TTS.")
 
->>>>>>> 21090537
         } catch (e: Exception) {
             if (e is CancellationException) throw e // Re-throw cancellation to stop execution
             Log.e("TTSManager", "Google TTS failed: ${e.message}. Falling back to native engine.")
@@ -208,15 +203,13 @@
     suspend fun playAudioData(audioData: ByteArray) {
         try {
             googleTtsPlaybackDeferred = CompletableDeferred()
-<<<<<<< HEAD
-            withContext(Dispatchers.Main) { utteranceListener?.invoke(true) }
-=======
+
 
             withContext(Dispatchers.Main) {
 
                 utteranceListener?.invoke(true)
             }
->>>>>>> 21090537
+
 
             withContext(Dispatchers.IO) {
                 audioTrack?.play()
