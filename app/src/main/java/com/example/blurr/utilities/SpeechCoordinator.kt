package com.example.blurr.utilities

import android.content.Context
import android.util.Log
import com.example.blurr.api.GoogleTts
import com.example.blurr.api.TTSVoice
import kotlinx.coroutines.CoroutineScope
import kotlinx.coroutines.Dispatchers
import kotlinx.coroutines.Job
import kotlinx.coroutines.delay
import kotlinx.coroutines.launch
import kotlinx.coroutines.sync.Mutex
import kotlinx.coroutines.sync.withLock
import kotlin.coroutines.cancellation.CancellationException

class SpeechCoordinator private constructor(private val context: Context) {

    companion object {
        private const val TAG = "SpeechCoordinator"
<<<<<<< HEAD
        @Volatile private var INSTANCE: SpeechCoordinator? = null
=======

        @Volatile private var INSTANCE: SpeechCoordinator? = null

>>>>>>> 21090537
        fun getInstance(context: Context): SpeechCoordinator {
            return INSTANCE ?: synchronized(this) {
                INSTANCE ?: SpeechCoordinator(context.applicationContext).also { INSTANCE = it }
            }
        }
    }

    private val ttsManager = TTSManager.getInstance(context)
    private val sttManager = STTManager(context)
<<<<<<< HEAD
    private val speechMutex = Mutex()
    private var ttsPlaybackJob: Job? = null
    private var isListening = false

    private suspend fun performSpeak(text: String, isUserFacing: Boolean) {
        if (isUserFacing) {
            ttsManager.speakToUser(text)
        } else {
            ttsManager.speakText(text)
        }
    }

    private suspend fun speak(text: String, forceSpeak: Boolean, isUserFacing: Boolean) {
        ttsPlaybackJob?.cancel(CancellationException("New speech request received"))
        ttsPlaybackJob = CoroutineScope(Dispatchers.IO).launch {
            speechMutex.withLock {
                try {
                    if (isListening) {
                        sttManager.stopListening()
                        isListening = false
                        delay(200)
                    }
                    performSpeak(text, isUserFacing)
                } catch (e: CancellationException) {
                    throw e // Re-throw to ensure the coroutine stops
                } catch (e: Exception) {
                    Log.e(TAG, "Error during speech", e)
                }
            }
        }
    }

    suspend fun speakText(text: String, forceSpeak: Boolean = false) {
        speak(text, forceSpeak, isUserFacing = false)
    }

    suspend fun speakToUser(text: String, forceSpeak: Boolean = false) {
        speak(text, forceSpeak, isUserFacing = true)
    }

    /**
     * Plays raw audio data directly using TTSManager, bypassing synthesis.
     * Ideal for playing cached voice samples.
     */
    suspend fun playAudioData(data: ByteArray) {
        ttsPlaybackJob?.cancel(CancellationException("New audio data request received"))
        ttsPlaybackJob = CoroutineScope(Dispatchers.IO).launch {
            speechMutex.withLock {
                try {
                    if (isListening) {
                        sttManager.stopListening()
                        isListening = false
                        delay(200)
                    }
                    // Directly use the TTSManager's playback function
                    ttsManager.playAudioData(data)
                } catch (e: CancellationException) {
                    throw e
                } catch (e: Exception) {
                    Log.e(TAG, "Error during audio data playback", e)
                }
            }
        }
    }

    /**
     * Synthesizes text with a specific voice and plays it. This method
     * performs the synthesis here, instead of relying on TTSManager's default voice.
=======

    // Mutex to ensure only one speech operation at a time
    private val speechMutex = Mutex()

    // State tracking
    private var isSpeaking = false
    private var isListening = false

    /**
     * Speak text using TTS, ensuring STT is not listening
     * @param text The text to speak
     */
    suspend fun speakText(text: String) {
        speechMutex.withLock {
            try {
                if (isListening) {
                    Log.d(TAG, "Stopping STT before speaking: $text")
                    sttManager.stopListening()
                    isListening = false
                    delay(250) // Brief pause to ensure STT is fully stopped
                }

                isSpeaking = true
                Log.d(TAG, "Starting TTS: $text")

                // This is a suspend call that will wait until TTS is actually done.
                ttsManager.speakText(text)

                // FIXED: The inaccurate, estimated delay has been removed!

                Log.d(TAG, "TTS completed: $text")

            } finally {
                // Ensure the speaking flag is always reset
                isSpeaking = false
            }
        }
    }

    /**
     * Speak text to user, ensuring STT is not listening
     * @param text The text to speak to the user
     */
    suspend fun speakToUser(text: String) {
        speechMutex.withLock {
            try {
                if (isListening) {
                    Log.d(TAG, "Stopping STT before speaking to user: $text")
                    sttManager.stopListening()
                    isListening = false
                    delay(250) // Brief pause
                }

                isSpeaking = true
                Log.d(TAG, "Starting TTS to user: $text")

                ttsManager.speakToUser(text)


                Log.d(TAG, "TTS to user completed: $text")

            } finally {
                // Ensure the speaking flag is always reset
                isSpeaking = false
            }
        }
    }

    /**
     * Start listening with STT, ensuring TTS is not speaking
     * @param onResult Callback for speech recognition results
     * @param onError Callback for speech recognition errors
     * @param onListeningStateChange Callback for listening state changes
>>>>>>> 21090537
     */
    suspend fun testVoice(text: String, voice: TTSVoice) {
        ttsPlaybackJob?.cancel(CancellationException("New voice test request received"))
        ttsPlaybackJob = CoroutineScope(Dispatchers.IO).launch {
            speechMutex.withLock {
                try {
                    if (isListening) {
                        sttManager.stopListening()
                        isListening = false
                        delay(200)
                    }
                    // 1. Synthesize audio with the specific voice HERE
                    val audioData = GoogleTts.synthesize(text, voice)

                    // 2. Play the synthesized audio data
                    ttsManager.playAudioData(audioData)

                } catch (e: CancellationException) {
                    throw e
                } catch (e: Exception) {
                    Log.e(TAG, "Error during voice test", e)
                }
            }
        }
    }

    fun stop() {
        // Cancel the coroutine managing the playback
        ttsPlaybackJob?.cancel(CancellationException("Playback stopped by user action"))
        // Call the underlying TTS Manager's stop function to halt the hardware
        ttsManager.stop()
        Log.d(TAG, "All TTS playback stopped by coordinator.")
    }

    suspend fun startListening(
        onResult: (String) -> Unit,
        onError: (String) -> Unit,
        onListeningStateChange: (Boolean) -> Unit
    ) {
        stop() // Use our new stop function to ensure TTS is stopped before listening
        speechMutex.withLock {
            try {
<<<<<<< HEAD
=======
                // If TTS is speaking, wait for it to complete. This loop is now
                // much more efficient as isSpeaking is updated accurately.
                if (isSpeaking) {
                    Log.d(TAG, "Waiting for TTS to complete before starting STT")
                    while (isSpeaking) {
                        delay(100) // Check every 100ms
                    }
                    delay(250) // Additional pause after TTS completes
                }

>>>>>>> 21090537
                isListening = true
                sttManager.startListening(
                    onResult = { result -> onResult(result) },
                    onError = { error -> onError(error) },
                    onListeningStateChange = { listening ->
                        isListening = listening
                        onListeningStateChange(listening)
                    }
                )
<<<<<<< HEAD
=======

>>>>>>> 21090537
            } catch (e: Exception) {
                isListening = false
                onError("Failed to start speech recognition: ${e.message}")
            }
        }
    }

    fun stopListening() {
        if (isListening) {
            sttManager.stopListening()
            isListening = false
        }
    }

<<<<<<< HEAD
=======
    fun isCurrentlySpeaking(): Boolean = isSpeaking

    fun isCurrentlyListening(): Boolean = isListening

    fun isSpeechActive(): Boolean = isSpeaking || isListening

    suspend fun waitForSpeechCompletion() {
        while (isSpeechActive()) {
            delay(100)
        }
    }

>>>>>>> 21090537
    fun shutdown() {
        stop()
        stopListening()
        sttManager.shutdown()
<<<<<<< HEAD
=======
        Log.d(TAG, "SpeechCoordinator shutdown")
>>>>>>> 21090537
    }
}<|MERGE_RESOLUTION|>--- conflicted
+++ resolved
@@ -17,13 +17,9 @@
 
     companion object {
         private const val TAG = "SpeechCoordinator"
-<<<<<<< HEAD
+
         @Volatile private var INSTANCE: SpeechCoordinator? = null
-=======
-
-        @Volatile private var INSTANCE: SpeechCoordinator? = null
-
->>>>>>> 21090537
+
         fun getInstance(context: Context): SpeechCoordinator {
             return INSTANCE ?: synchronized(this) {
                 INSTANCE ?: SpeechCoordinator(context.applicationContext).also { INSTANCE = it }
@@ -33,76 +29,6 @@
 
     private val ttsManager = TTSManager.getInstance(context)
     private val sttManager = STTManager(context)
-<<<<<<< HEAD
-    private val speechMutex = Mutex()
-    private var ttsPlaybackJob: Job? = null
-    private var isListening = false
-
-    private suspend fun performSpeak(text: String, isUserFacing: Boolean) {
-        if (isUserFacing) {
-            ttsManager.speakToUser(text)
-        } else {
-            ttsManager.speakText(text)
-        }
-    }
-
-    private suspend fun speak(text: String, forceSpeak: Boolean, isUserFacing: Boolean) {
-        ttsPlaybackJob?.cancel(CancellationException("New speech request received"))
-        ttsPlaybackJob = CoroutineScope(Dispatchers.IO).launch {
-            speechMutex.withLock {
-                try {
-                    if (isListening) {
-                        sttManager.stopListening()
-                        isListening = false
-                        delay(200)
-                    }
-                    performSpeak(text, isUserFacing)
-                } catch (e: CancellationException) {
-                    throw e // Re-throw to ensure the coroutine stops
-                } catch (e: Exception) {
-                    Log.e(TAG, "Error during speech", e)
-                }
-            }
-        }
-    }
-
-    suspend fun speakText(text: String, forceSpeak: Boolean = false) {
-        speak(text, forceSpeak, isUserFacing = false)
-    }
-
-    suspend fun speakToUser(text: String, forceSpeak: Boolean = false) {
-        speak(text, forceSpeak, isUserFacing = true)
-    }
-
-    /**
-     * Plays raw audio data directly using TTSManager, bypassing synthesis.
-     * Ideal for playing cached voice samples.
-     */
-    suspend fun playAudioData(data: ByteArray) {
-        ttsPlaybackJob?.cancel(CancellationException("New audio data request received"))
-        ttsPlaybackJob = CoroutineScope(Dispatchers.IO).launch {
-            speechMutex.withLock {
-                try {
-                    if (isListening) {
-                        sttManager.stopListening()
-                        isListening = false
-                        delay(200)
-                    }
-                    // Directly use the TTSManager's playback function
-                    ttsManager.playAudioData(data)
-                } catch (e: CancellationException) {
-                    throw e
-                } catch (e: Exception) {
-                    Log.e(TAG, "Error during audio data playback", e)
-                }
-            }
-        }
-    }
-
-    /**
-     * Synthesizes text with a specific voice and plays it. This method
-     * performs the synthesis here, instead of relying on TTSManager's default voice.
-=======
 
     // Mutex to ensure only one speech operation at a time
     private val speechMutex = Mutex()
@@ -176,7 +102,6 @@
      * @param onResult Callback for speech recognition results
      * @param onError Callback for speech recognition errors
      * @param onListeningStateChange Callback for listening state changes
->>>>>>> 21090537
      */
     suspend fun testVoice(text: String, voice: TTSVoice) {
         ttsPlaybackJob?.cancel(CancellationException("New voice test request received"))
@@ -219,8 +144,7 @@
         stop() // Use our new stop function to ensure TTS is stopped before listening
         speechMutex.withLock {
             try {
-<<<<<<< HEAD
-=======
+
                 // If TTS is speaking, wait for it to complete. This loop is now
                 // much more efficient as isSpeaking is updated accurately.
                 if (isSpeaking) {
@@ -231,7 +155,6 @@
                     delay(250) // Additional pause after TTS completes
                 }
 
->>>>>>> 21090537
                 isListening = true
                 sttManager.startListening(
                     onResult = { result -> onResult(result) },
@@ -241,10 +164,7 @@
                         onListeningStateChange(listening)
                     }
                 )
-<<<<<<< HEAD
-=======
-
->>>>>>> 21090537
+
             } catch (e: Exception) {
                 isListening = false
                 onError("Failed to start speech recognition: ${e.message}")
@@ -259,8 +179,7 @@
         }
     }
 
-<<<<<<< HEAD
-=======
+
     fun isCurrentlySpeaking(): Boolean = isSpeaking
 
     fun isCurrentlyListening(): Boolean = isListening
@@ -273,14 +192,9 @@
         }
     }
 
->>>>>>> 21090537
     fun shutdown() {
         stop()
         stopListening()
         sttManager.shutdown()
-<<<<<<< HEAD
-=======
-        Log.d(TAG, "SpeechCoordinator shutdown")
->>>>>>> 21090537
     }
 }