--- conflicted
+++ resolved
@@ -32,12 +32,8 @@
 import androidx.core.graphics.toColorInt
 import androidx.core.net.toUri
 import com.example.blurr.agent.VisionHelper
-import com.example.blurr.services.AgentTaskService
-<<<<<<< HEAD
-=======
 import com.example.blurr.ConversationalAgentService
 import com.example.blurr.services.WakeWordService
->>>>>>> c9c0ac02
 import com.example.blurr.services.EnhancedWakeWordService
 import com.example.blurr.utilities.getReasoningModelApiResponse
 import android.view.View
@@ -104,14 +100,12 @@
         statusText = findViewById(R.id.tv_service_status)
         voiceInputButton = findViewById(R.id.voiceInputButton)
         voiceStatusText = findViewById(R.id.voiceStatusText)
-<<<<<<< HEAD
-=======
+
         wakeWordButton = findViewById(R.id.wakeWordButton)
         wakeWordEngineGroup = findViewById(R.id.wakeWordEngineGroup)
         sttEngineRadio = findViewById(R.id.sttEngineRadio)
         porcupineEngineRadio = findViewById(R.id.porcupineEngineRadio)
         conversationalAgentButton = findViewById(R.id.conversationalAgentButton)
->>>>>>> c9c0ac02
         settingsButton = findViewById(R.id.settingsButton)
         // REMOVED findViewById for settings views
 
@@ -147,60 +141,6 @@
             intent.data = url.toUri()
             startActivity(intent)
         }
-<<<<<<< HEAD
-        // REMOVED wakeWordButton listener
-=======
-        wakeWordButton.setOnClickListener {
-            Log.d("MainActivity", "Wake word button clicked, service isRunning: ${EnhancedWakeWordService.isRunning}")
-            
-            if (EnhancedWakeWordService.isRunning) {
-                // Service is running, so stop it
-                Log.d("MainActivity", "Stopping EnhancedWakeWordService.")
-                stopService(Intent(this, EnhancedWakeWordService::class.java))
-                Toast.makeText(this, getString(R.string.wake_word_disabled), Toast.LENGTH_SHORT).show()
-                
-                handler.postDelayed({
-                    if (!EnhancedWakeWordService.isRunning) {
-                        updateUI()
-                    }
-                }, 500)             }
-            else {
-                // Service is not running, so start it
-                Log.d("MainActivity", "Starting EnhancedWakeWordService.")
-                val usePorcupine = porcupineEngineRadio.isChecked
-                
-                if (usePorcupine) {
-                    // Check if Porcupine access key is configured
-                    if (!permissionManager.isPorcupineAccessKeyConfigured()) {
-                        Toast.makeText(this, getString(R.string.porcupine_access_key_required), Toast.LENGTH_LONG).show()
-                        return@setOnClickListener
-                    }
-                }
-                
-                val serviceIntent = Intent(this, EnhancedWakeWordService::class.java).apply {
-                    putExtra(EnhancedWakeWordService.EXTRA_USE_PORCUPINE, usePorcupine)
-                }
-                
-                if (permissionManager.isMicrophonePermissionGranted()) {
-                    ContextCompat.startForegroundService(this, serviceIntent)
-                    val engineName = if (usePorcupine) "Porcupine" else "STT"
-                    Toast.makeText(this, getString(R.string.wake_word_enabled, engineName), Toast.LENGTH_SHORT).show()
-                    println("Started wake")
-
-                    handler.postDelayed({
-                        if (EnhancedWakeWordService.isRunning) {
-                            updateUI()
-                        }
-                    }, 500) // 500ms delay
-
-                } else {
-                    Toast.makeText(this, "Microphone permission is required for wake word.", Toast.LENGTH_LONG).show()
-                    permissionManager.requestMicrophonePermission()
-                }
-            }
-        }
-        setUpConversationalAgent()
->>>>>>> c9c0ac02
     }
 
     @SuppressLint("SetTextI18n")
@@ -404,13 +344,13 @@
     private fun executeTask(instruction: String) {
         // ... (this logic remains unchanged, but you might want to pass vision mode from settings)
         // For now, it defaults to what was previously hardcoded behavior.
-        val visionMode = VisionMode.XML.name // Defaulting to XML, as the control is now moved.
+         val visionMode = if (xmlModeRadio.isChecked) VisionMode.XML.name else VisionMode.SCREENSHOT.name
 
         lifecycleScope.launch {
             try {
                 val announcement = "I will now perform the task"
                 ttsManager.speakText(announcement)
-<<<<<<< HEAD
+
                 delay(1000)
                 Log.d("MainActivity", "This is a UI Task. Starting AgentTaskService.")
                 statusText.text = "Agent started to perform task..."
@@ -421,33 +361,7 @@
                 startService(serviceIntent)
                 val fin = Finger(this@MainActivity)
                 fin.home()
-=======
-
-                delay(1000)
-
-                if (instruction == "a") {
-                    ttsManager.speakText("I am ready to win Hundred Agents Hackathon, and start new era of personal agents")
-                    return@launch
-                }
-                //TODO Removing the tavily deepsearch agent as it is bad at searching, sorry but it is. Plan to replace tavily, so leaving the code
-
-                // if (finalAnswer == "NO-SEARCH") {
-                     Log.d("MainActivity", "This is a UI Task. Starting AgentTaskService.")
-                     statusText.text = "Agent started to perform task..."
-
-
-                     // Determine vision mode based on radio button selection
-                     val visionMode = if (xmlModeRadio.isChecked) VisionMode.XML.name else VisionMode.SCREENSHOT.name
-                     Log.d("MainActivity", "Selected vision mode: $visionMode")
-
-                     val serviceIntent = Intent(this@MainActivity, AgentTaskService::class.java).apply {
-                         putExtra("TASK_INSTRUCTION", instruction)
-                         putExtra("VISION_MODE", visionMode)
-                     }
-                     startService(serviceIntent)
-                     val fin = Finger(this@MainActivity)
-                     fin.home()
->>>>>>> c9c0ac02
+
             } catch (e: Exception) {
                 Log.e("MainActivity", "Error executing task", e)
                 val errorMessage = "Error executing task: ${e.message}"
@@ -481,31 +395,7 @@
     }
 
     private fun isAccessibilityServiceEnabled(): Boolean {
-<<<<<<< HEAD
-        // ... (this logic remains unchanged)
-        val service = packageName + "/" + ScreenInteractionService::class.java.canonicalName
-        val accessibilityEnabled = Settings.Secure.getInt(
-            applicationContext.contentResolver, Settings.Secure.ACCESSIBILITY_ENABLED, 0
-        )
-        if (accessibilityEnabled == 1) {
-            val settingValue = Settings.Secure.getString(
-                applicationContext.contentResolver, Settings.Secure.ENABLED_ACCESSIBILITY_SERVICES
-            )
-            if (settingValue != null) {
-                val splitter = TextUtils.SimpleStringSplitter(':')
-                splitter.setString(settingValue)
-                while (splitter.hasNext()) {
-                    val componentName = splitter.next()
-                    if (componentName.equals(service, ignoreCase = true)) {
-                        return true
-                    }
-                }
-            }
-        }
-        return false
-=======
         return permissionManager.isAccessibilityServiceEnabled()
->>>>>>> c9c0ac02
     }
 
     @SuppressLint("SetTextI18n")
@@ -520,7 +410,6 @@
             tvPermissionStatus.text = "Permission: Not Granted"
             tvPermissionStatus.setTextColor(Color.RED)
         }
-<<<<<<< HEAD
         // REMOVED logic to update wakeWordButton
     }
 
@@ -542,22 +431,6 @@
             val intent = Intent(Settings.ACTION_MANAGE_OVERLAY_PERMISSION, Uri.parse("package:$packageName"))
             startActivity(intent)
         }
-=======
-
-        val wakeWordServiceRunning = EnhancedWakeWordService.isRunning
-        if (wakeWordServiceRunning) {
-            wakeWordButton.text = "DISABLE WAKE WORD"
-        } else {
-            wakeWordButton.text = "ENABLE WAKE WORD"
-        }
-
-        val conversationalAgentServiceRunning = ConversationalAgentService.isRunning
-        if (conversationalAgentServiceRunning) {
-            conversationalAgentButton.text = "DISABLE Panda"
-        } else {
-            conversationalAgentButton.text = "ENABLE Panda"
-        }
-
->>>>>>> c9c0ac02
+
     }
 }