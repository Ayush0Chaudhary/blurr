package com.blurr.voice

import android.Manifest
import android.annotation.SuppressLint
import android.content.Intent
import android.content.pm.PackageManager
import android.graphics.Color
import android.os.*

import android.util.Log
import android.widget.*
import androidx.annotation.RequiresApi
import androidx.appcompat.app.AppCompatActivity
import com.blurr.voice.api.Finger
import kotlinx.coroutines.*
import kotlinx.coroutines.delay

import android.graphics.LinearGradient
import android.graphics.Shader
import android.net.Uri
import android.os.Build
import android.provider.Settings
import androidx.activity.result.contract.ActivityResultContracts
import androidx.core.content.ContextCompat
import androidx.core.net.toUri
import androidx.lifecycle.lifecycleScope
import com.blurr.voice.agent.v1.AgentConfig
import com.blurr.voice.agent.v1.ClarificationAgent
import com.blurr.voice.agent.v1.DeepSearch
import com.blurr.voice.agent.v1.InfoPool
import com.blurr.voice.agent.v1.VisionHelper
import com.blurr.voice.agent.v1.VisionMode
import com.blurr.voice.services.AgentTaskService
import com.blurr.voice.utilities.PermissionManager
import com.blurr.voice.utilities.STTManager
import com.blurr.voice.utilities.TTSManager
import com.blurr.voice.utilities.UserIdManager
import com.blurr.voice.utilities.UserProfileManager
import com.blurr.voice.utilities.getReasoningModelApiResponse
import androidx.core.graphics.toColorInt

class MainActivity : AppCompatActivity() {

<<<<<<< HEAD
          private lateinit var statusText: TextView
          private lateinit var inputField: EditText
          private lateinit var contentModerationInputField: EditText
          private lateinit var performTaskButton: TextView
          private lateinit var contentModerationButton: TextView
          private lateinit var handler: Handler
    // private lateinit var grantPermission: Button // REMOVED
    private lateinit var managePermissionsButton: TextView // ADDED
          private lateinit var tvPermissionStatus: TextView
          private lateinit var voiceInputButton: ImageButton
          private lateinit var voiceStatusText: TextView
          private lateinit var settingsButton: ImageButton

          private lateinit var ttsManager: TTSManager
          private lateinit var sttManager: STTManager
          private lateinit var deepSearchAgent: DeepSearch
          private lateinit var clarificationAgent: ClarificationAgent
          private lateinit var userId: String
          private lateinit var permissionManager: PermissionManager
          private lateinit var conversationalAgentButton: TextView

          private val requestPermissionLauncher =
                registerForActivityResult(ActivityResultContracts.RequestPermission()) { isGranted: Boolean ->
                          if (isGranted) {
                                    Toast.makeText(this, "Microphone permission granted!", Toast.LENGTH_SHORT).show()
                              } else {
                                    Toast.makeText(this, "Permission denied.", Toast.LENGTH_SHORT).show()
                              }
                    }
=======
    private lateinit var statusText: TextView
    private lateinit var inputField: EditText
    private lateinit var contentModerationInputField: EditText
    private lateinit var performTaskButton: TextView
    private lateinit var contentModerationButton: TextView
    private lateinit var handler: Handler
    private lateinit var grantPermission: Button
    private lateinit var tvPermissionStatus: TextView
    private lateinit var voiceInputButton: ImageButton
    private lateinit var voiceStatusText: TextView
    private lateinit var settingsButton: ImageButton

    private lateinit var ttsManager: TTSManager
    private lateinit var sttManager: STTManager
    private lateinit var deepSearchAgent: DeepSearch
    private lateinit var clarificationAgent: ClarificationAgent
    private lateinit var userId: String
    private lateinit var permissionManager: PermissionManager
    private lateinit var conversationalAgentButton: TextView

    private val requestPermissionLauncher =
        registerForActivityResult(ActivityResultContracts.RequestPermission()) { isGranted: Boolean ->
            if (isGranted) {
                Toast.makeText(this, "Microphone permission granted!", Toast.LENGTH_SHORT).show()
            } else {
                Toast.makeText(this, "Permission denied.", Toast.LENGTH_SHORT).show()
            }
        }

    private val dialogueLauncher = registerForActivityResult(
        ActivityResultContracts.StartActivityForResult()
    ) { result ->
        if (result.resultCode == RESULT_OK) {
            val enhancedInstruction = result.data?.getStringExtra(DialogueActivity.EXTRA_ENHANCED_INSTRUCTION)
            if (!enhancedInstruction.isNullOrEmpty()) {
                executeTask(enhancedInstruction)
            }
        } else if (result.resultCode == RESULT_CANCELED) {
            Toast.makeText(this, "Dialogue cancelled", Toast.LENGTH_SHORT).show()
        }
    }

    @RequiresApi(Build.VERSION_CODES.R)
    override fun onCreate(savedInstanceState: Bundle?) {

        super.onCreate(savedInstanceState)
        setContentView(R.layout.activity_main)
        handleIntent(intent)

        // One-time onboarding for name and email
        val profileManager = UserProfileManager(this)
        if (!profileManager.isProfileComplete()) {
            startActivity(Intent(this, OnboardingActivity::class.java))
        }
        val userIdManager = UserIdManager(applicationContext)
        userId = userIdManager.getOrCreateUserId()
        println(userId)
        askForNotificationPermission()
        checkAndRequestOverlayPermission()
        permissionManager = PermissionManager(this)
        permissionManager.initializePermissionLauncher()
        permissionManager.requestAllPermissions()

        grantPermission = findViewById(R.id.btn_request_permission)
        tvPermissionStatus = findViewById(R.id.tv_permission_status)
        inputField = findViewById(R.id.inputField)
        contentModerationInputField = findViewById(R.id.contentMoniterInputField)
        performTaskButton = findViewById(R.id.performTaskButton)
        contentModerationButton = findViewById(R.id.contentMoniterButton)
        statusText = findViewById(R.id.tv_service_status)
        voiceInputButton = findViewById(R.id.voiceInputButton)
        voiceStatusText = findViewById(R.id.voiceStatusText)

        conversationalAgentButton = findViewById(R.id.conversationalAgentButton)
        settingsButton = findViewById(R.id.settingsButton)

        grantPermission.setOnClickListener {
            permissionManager.openAccessibilitySettings()
        }

        ttsManager = TTSManager.getInstance(this)
        sttManager = STTManager(this)
        deepSearchAgent = DeepSearch()
        clarificationAgent = ClarificationAgent()

        setupClickListeners()
        setupVoiceInput()
        setupSettingsButton()

        handler = Handler(Looper.getMainLooper())

        val karanTextView = findViewById<TextView>(R.id.karan_textview_gradient)
        karanTextView.measure(0, 0)
        val textShader: Shader = LinearGradient(
            0f, 0f, karanTextView.measuredWidth.toFloat(), 0f,
            intArrayOf("#BE63F3".toColorInt(), "#5880F7".toColorInt()),
            null, Shader.TileMode.CLAMP
        )
        karanTextView.paint.shader = textShader
        permissionManager.checkAndRequestOverlayPermission()
        val githubLink = findViewById<TextView>(R.id.github_link_textview)
        githubLink.setOnClickListener {
            val url = "https://github.com/Ayush0Chaudhary/blurr"
            val intent = Intent(Intent.ACTION_VIEW)
            intent.data = url.toUri()
            startActivity(intent)
        }
    }

    @SuppressLint("SetTextI18n")
    @RequiresApi(Build.VERSION_CODES.R)
    private fun setupClickListeners() {
        performTaskButton.setOnClickListener {
            if (!isAccessibilityServiceEnabled()) {
                Toast.makeText(this, "Accessibility permission is required to perform this task.", Toast.LENGTH_LONG).show()
                return@setOnClickListener
            }
            val instruction = inputField.text.toString().trim()
            if (instruction.isBlank()) {
                Toast.makeText(this, "Please enter an instruction", Toast.LENGTH_SHORT).show()
                return@setOnClickListener
            }
            statusText.text = "Thinking..."
            performTaskButton.isEnabled = false

            lifecycleScope.launch {
                try {
                    val needsClarification = checkIfClarificationNeeded(instruction)
                    if (needsClarification.first) {
                        startClarificationDialogue(instruction, needsClarification.second)
                    } else {
                        executeTask(instruction)
                    }
                } catch (e: Exception) {
                    Log.e("MainActivity", "Error processing instruction", e)
                    val errorMessage = "Error processing your instruction: ${e.message}"
                    statusText.text = errorMessage
                    ttsManager.speakText(errorMessage)
                } finally {
                    performTaskButton.isEnabled = true
                }
            }
        }

        contentModerationButton.setOnClickListener {
            if (!isAccessibilityServiceEnabled()) {
                Toast.makeText(this, "Accessibility permission is required for content filtering.", Toast.LENGTH_LONG).show()
                return@setOnClickListener
            }
            lifecycleScope.launch {
                val instruction = contentModerationInputField.text.toString()
                if (instruction.isBlank()) {
                    Toast.makeText(this@MainActivity, "Please enter an instruction", Toast.LENGTH_SHORT).show()
                    return@launch
                }

                val fin = Finger(this@MainActivity)
                fin.home()
                delay(1500)

                Log.d("MainActivity", "Starting ContentModerationService after delay.")
                val serviceIntent = Intent(this@MainActivity, ContentModerationService::class.java).apply {
                    putExtra("MODERATION_INSTRUCTION", instruction)
                }
                startService(serviceIntent)
                Toast.makeText(this@MainActivity, "Content Moderation Started", Toast.LENGTH_SHORT).show()
            }
        }

        // Add memories button click listener
        val memoriesButton = findViewById<TextView>(R.id.memoriesButton)
        memoriesButton.setOnClickListener {
            val intent = Intent(this, MemoriesActivity::class.java)
            startActivity(intent)
        }

    }
    // --- ADD THIS FUNCTION TO PROCESS THE INTENT ---
    private fun handleIntent(intent: Intent?) {
        if (intent?.action == "com.blurr.voice.WAKE_UP_PANDA") {
            Log.d("MainActivity", "Wake up Panda shortcut activated!")

            // Your logic from the prompt: Start a service that creates an overlay.
            // You already have a service that does something similar: ConversationalAgentService
            // We can start that directly.
            if (!ConversationalAgentService.isRunning) {
                val serviceIntent = Intent(this, ConversationalAgentService::class.java)
                ContextCompat.startForegroundService(this, serviceIntent)
                Toast.makeText(this, "Panda is waking up...", Toast.LENGTH_SHORT).show()
            } else {
                Log.d("MainActivity", "ConversationalAgentService is already running.")
                Toast.makeText(this, "Panda is already awake!", Toast.LENGTH_SHORT).show()
            }
        }
    }

    // --- ADD onNewIntent TO HANDLE THE SHORTCUT WHEN THE APP IS ALREADY OPEN ---
    override fun onNewIntent(intent: Intent) {
        super.onNewIntent(intent)
        setIntent(intent)
        handleIntent(intent)
    }


    @SuppressLint("ClickableViewAccessibility")
    private fun setupVoiceInput() {
        voiceInputButton.setOnTouchListener { _, event ->
            if (!permissionManager.isMicrophonePermissionGranted()) {
                permissionManager.requestMicrophonePermission()
            }
            when (event.action) {
                android.view.MotionEvent.ACTION_DOWN -> {
                    startVoiceInput()
                    true
                }
                android.view.MotionEvent.ACTION_UP, android.view.MotionEvent.ACTION_CANCEL -> {
                    stopVoiceInput()
                    true
                }
                else -> false
            }
        }
    }
>>>>>>> 7e5aa5d7

          private val dialogueLauncher = registerForActivityResult(
                    ActivityResultContracts.StartActivityForResult()
          ) { result ->
                    if (result.resultCode == RESULT_OK) {
                              val enhancedInstruction = result.data?.getStringExtra(DialogueActivity.EXTRA_ENHANCED_INSTRUCTION)
                              if (!enhancedInstruction.isNullOrEmpty()) {
                                    executeTask(enhancedInstruction)
                              }
                        } else if (result.resultCode == RESULT_CANCELED) {
                              Toast.makeText(this, "Dialogue cancelled", Toast.LENGTH_SHORT).show()
                        }
              }

          @RequiresApi(Build.VERSION_CODES.R)
          override fun onCreate(savedInstanceState: Bundle?) {

                    super.onCreate(savedInstanceState)
                    setContentView(R.layout.activity_main)

                    // One-time onboarding for name and email
                    val profileManager = UserProfileManager(this)
                    if (!profileManager.isProfileComplete()) {
                              startActivity(Intent(this, OnboardingActivity::class.java))
                        }
                    val userIdManager = UserIdManager(applicationContext)
                    userId = userIdManager.getOrCreateUserId()
                    println(userId)
                    askForNotificationPermission()
                    checkAndRequestOverlayPermission()
                    permissionManager = PermissionManager(this)
                    permissionManager.initializePermissionLauncher()
                    permissionManager.requestAllPermissions()

        // grantPermission = findViewById(R.id.btn_request_permission) // REMOVED
        managePermissionsButton = findViewById(R.id.btn_manage_permissions) // ADDED
                    tvPermissionStatus = findViewById(R.id.tv_permission_status)
                    inputField = findViewById(R.id.inputField)
                    contentModerationInputField = findViewById(R.id.contentMoniterInputField)
                    performTaskButton = findViewById(R.id.performTaskButton)
                    contentModerationButton = findViewById(R.id.contentMoniterButton)
                    statusText = findViewById(R.id.tv_service_status)
                    voiceInputButton = findViewById(R.id.voiceInputButton)
                    voiceStatusText = findViewById(R.id.voiceStatusText)

                    conversationalAgentButton = findViewById(R.id.conversationalAgentButton)
                    settingsButton = findViewById(R.id.settingsButton)

        // REMOVED old listener
        // grantPermission.setOnClickListener {
        //     permissionManager.openAccessibilitySettings()
        // }
        // ADDED new listener
        managePermissionsButton.setOnClickListener {
            val intent = Intent(this, PermissionsActivity::class.java)
            startActivity(intent)
        }

                    ttsManager = TTSManager.getInstance(this)
                    sttManager = STTManager(this)
                    deepSearchAgent = DeepSearch()
                    clarificationAgent = ClarificationAgent()

                    setupClickListeners()
                    setupVoiceInput()
                    setupSettingsButton()

                    handler = Handler(Looper.getMainLooper())

                    val karanTextView = findViewById<TextView>(R.id.karan_textview_gradient)
                    karanTextView.measure(0, 0)
                    val textShader: Shader = LinearGradient(
                          0f, 0f, karanTextView.measuredWidth.toFloat(), 0f,
                          intArrayOf("#BE63F3".toColorInt(), "#5880F7".toColorInt()),
                          null, Shader.TileMode.CLAMP
                    )
                    karanTextView.paint.shader = textShader
                    permissionManager.checkAndRequestOverlayPermission()
                    val githubLink = findViewById<TextView>(R.id.github_link_textview)
                    githubLink.setOnClickListener {
                              val url = "https://github.com/Ayush0Chaudhary/blurr"
                              val intent = Intent(Intent.ACTION_VIEW)
                              intent.data = url.toUri()
                              startActivity(intent)
                        }
              }

          @SuppressLint("SetTextI18n")
          @RequiresApi(Build.VERSION_CODES.R)
          private fun setupClickListeners() {
                    performTaskButton.setOnClickListener {
                              if (!isAccessibilityServiceEnabled()) {
                                    Toast.makeText(this, "Accessibility permission is required to perform this task.", Toast.LENGTH_LONG).show()
                                    return@setOnClickListener
                              }
                              val instruction = inputField.text.toString().trim()
                              if (instruction.isBlank()) {
                                    Toast.makeText(this, "Please enter an instruction", Toast.LENGTH_SHORT).show()
                                    return@setOnClickListener
                              }
                              statusText.text = "Thinking..."
                              performTaskButton.isEnabled = false

                              lifecycleScope.launch {
                                    try {
                                          val needsClarification = checkIfClarificationNeeded(instruction)
                                          if (needsClarification.first) {
                                                startClarificationDialogue(instruction, needsClarification.second)
                                          } else {
                                                executeTask(instruction)
                                          }
                                    } catch (e: Exception) {
                                          Log.e("MainActivity", "Error processing instruction", e)
                                          val errorMessage = "Error processing your instruction: ${e.message}"
                                          statusText.text = errorMessage
                                          ttsManager.speakText(errorMessage)
                                    } finally {
                                          performTaskButton.isEnabled = true
                                    }
                              }
                        }

                    contentModerationButton.setOnClickListener {
                              if (!isAccessibilityServiceEnabled()) {
                                    Toast.makeText(this, "Accessibility permission is required for content filtering.", Toast.LENGTH_LONG).show()
                                    return@setOnClickListener
                              }
                              lifecycleScope.launch {
                                    val instruction = contentModerationInputField.text.toString()
                                    if (instruction.isBlank()) {
                                          Toast.makeText(this@MainActivity, "Please enter an instruction", Toast.LENGTH_SHORT).show()
                                          return@launch
                                    }

                                    val fin = Finger(this@MainActivity)
                                    fin.home()
                                    delay(1500)

                                    Log.d("MainActivity", "Starting ContentModerationService after delay.")
                                    val serviceIntent = Intent(this@MainActivity, ContentModerationService::class.java).apply {
                                          putExtra("MODERATION_INSTRUCTION", instruction)
                                    }
                                    startService(serviceIntent)
                                    Toast.makeText(this@MainActivity, "Content Moderation Started", Toast.LENGTH_SHORT).show()
                              }
                        }

                    // Add memories button click listener
                    val memoriesButton = findViewById<TextView>(R.id.memoriesButton)
                    memoriesButton.setOnClickListener {
                              val intent = Intent(this, MemoriesActivity::class.java)
                              startActivity(intent)
                        }

              }


          @SuppressLint("ClickableViewAccessibility")
          private fun setupVoiceInput() {
                    voiceInputButton.setOnTouchListener { _, event ->
                              if (!permissionManager.isMicrophonePermissionGranted()) {
                                    permissionManager.requestMicrophonePermission()
                              }
                              when (event.action) {
                                    android.view.MotionEvent.ACTION_DOWN -> {
                                          startVoiceInput()
                                          true
                                    }
                                    android.view.MotionEvent.ACTION_UP, android.view.MotionEvent.ACTION_CANCEL -> {
                                          stopVoiceInput()
                                          true
                                    }
                                    else -> false
                              }
                        }
              }

          private fun setupSettingsButton() {
                    settingsButton.setOnClickListener {
                              val intent = Intent(this, SettingsActivity::class.java)
                              startActivity(intent)
                        }
              }

          private fun startVoiceInput() {
                    // ... (this logic remains unchanged)
                    voiceStatusText.text = getString(R.string.listening)
                    voiceInputButton.isPressed = true
                    sttManager.startListening(
                          onResult = { recognizedText ->
                                    runOnUiThread {
                                          voiceStatusText.text = getString(R.string.hold_to_speak)
                                          voiceInputButton.isPressed = false
                                          inputField.setText(recognizedText)
                                          Toast.makeText(this, "Recognized: $recognizedText", Toast.LENGTH_SHORT).show()
                                          performTaskFromVoiceInput(recognizedText)
                                    }
                              },
                          onError = { errorMessage ->
                                    runOnUiThread {
                                          voiceStatusText.text = getString(R.string.hold_to_speak)
                                          voiceInputButton.isPressed = false
                                          Toast.makeText(this, "Error: $errorMessage", Toast.LENGTH_SHORT).show()
                                    }
                              },
                          onListeningStateChange = { isListening ->
                                    runOnUiThread {
                                          voiceInputButton.isPressed = isListening
                                          voiceStatusText.text = if (isListening) getString(R.string.listening) else getString(R.string.hold_to_speak)
                                    }
                              },
                          onPartialResult = { partialText ->
                                    runOnUiThread {
                                          inputField.setText(partialText)
                                          inputField.setSelection(partialText.length) // Keep cursor at the end
                                    }
                              }
                    )
              }

          private fun performTaskFromVoiceInput(instruction: String) {
                    // ... (this logic remains unchanged)
                    statusText.text = "Processing voice command..."
                    lifecycleScope.launch {
                              try {
                                    val needsClarification = checkIfClarificationNeeded(instruction)
                                    if (needsClarification.first) {
                                          startClarificationDialogue(instruction, needsClarification.second)
                                    } else {
                                          executeTask(instruction)
                                    }
                              } catch (e: Exception) {
                                    Log.e("MainActivity", "Error processing voice command", e)
                                    val errorMessage = "Error processing your command: ${e.message}"
                                    statusText.text = errorMessage
                                    ttsManager.speakText(errorMessage)
                              }
                        }
              }

          private suspend fun checkIfClarificationNeeded(instruction: String): Pair<Boolean, List<String>> {
                    // ... (this logic remains unchanged)
                    try {
                              val tempInfoPool = InfoPool(instruction = instruction)
                              val config = AgentConfig(visionMode = VisionMode.XML, apiKey = "", context = this)
                              val prompt = clarificationAgent.getPrompt(tempInfoPool, config)
                              val chat = clarificationAgent.initChat()
                              val combined = VisionHelper.createChatResponse("user", prompt, chat, config)
                              val response = withContext(Dispatchers.IO) {
                                    getReasoningModelApiResponse(combined, apiKey = config.apiKey, agentState = tempInfoPool)
                              }
                              val parsedResult = clarificationAgent.parseResponse(response.toString())
                              val status = parsedResult["status"] ?: "CLEAR"
                              val questionsText = parsedResult["questions"] ?: ""
                              return if (status == "NEEDS_CLARIFICATION" && questionsText.isNotEmpty()) {
                                    val questions = clarificationAgent.parseQuestions(questionsText)
                                    Pair(true, questions)
                              } else {
                                    Pair(false, emptyList())
                              }
                        } catch (e: Exception) {
                              Log.e("MainActivity", "Error checking clarification", e)
                              return Pair(false, emptyList())
                        }
              }

          private fun startClarificationDialogue(originalInstruction: String, questions: List<String>) {
                    // ... (this logic remains unchanged)
                    val intent = Intent(this, DialogueActivity::class.java).apply {
                              putExtra(DialogueActivity.EXTRA_ORIGINAL_INSTRUCTION, originalInstruction)
                              putExtra(DialogueActivity.EXTRA_QUESTIONS, ArrayList(questions))
                        }
                    dialogueLauncher.launch(intent)
              }

          private fun executeTask(instruction: String) {
                    // ... (this logic remains unchanged, but you might want to pass vision mode from settings)
                    // For now, it defaults to what was previously hardcoded behavior.
                      val visionMode =   VisionMode.XML.name

                    lifecycleScope.launch {
                              try {
                                    val announcement = "I will now perform the task"
                                    ttsManager.speakText(announcement)

                                    delay(1000)
                                    Log.d("MainActivity", "This is a UI Task. Starting AgentTaskService.")
                                    statusText.text = "Agent started to perform task..."
                                    val serviceIntent = Intent(this@MainActivity, AgentTaskService::class.java).apply {
                                          putExtra("TASK_INSTRUCTION", instruction)
                                          putExtra("VISION_MODE", visionMode)
                                    }
                                    startService(serviceIntent)
                                    val fin = Finger(this@MainActivity)
                                    fin.home()

                              } catch (e: Exception) {
                                    Log.e("MainActivity", "Error executing task", e)
                                    val errorMessage = "Error executing task: ${e.message}"
                                    statusText.text = errorMessage
                                    ttsManager.speakText(errorMessage)
                              }
                        }
              }

          private fun stopVoiceInput() {
                    // ... (this logic remains unchanged)
                    sttManager.stopListening()
                    voiceStatusText.text = getString(R.string.hold_to_speak)
                    voiceInputButton.isPressed = false
              }

          override fun onTrimMemory(level: Int) {
                    // ... (this logic remains unchanged)
                    super.onTrimMemory(level)
              }

          override fun onResume() {
                    super.onResume()
                    updateUI()
              }

          override fun onDestroy() {
                    super.onDestroy()
                    sttManager.shutdown()
              }

          private fun isAccessibilityServiceEnabled(): Boolean {
                    return permissionManager.isAccessibilityServiceEnabled()
              }

    @SuppressLint("SetTextI18n")
    private fun updateUI() {
        val allPermissionsGranted = permissionManager.areAllPermissionsGranted()

        if (allPermissionsGranted) {
            tvPermissionStatus.text = "All required permissions are granted."
            tvPermissionStatus.setTextColor(Color.parseColor("#4CAF50")) // Green
        } else {
            tvPermissionStatus.text = "Some permissions are missing. Tap below to manage."
            tvPermissionStatus.setTextColor(Color.parseColor("#F44336")) // Red
        }
    }

          private fun askForNotificationPermission() {
                    // ... (this logic remains unchanged)
                    if (Build.VERSION.SDK_INT >= Build.VERSION_CODES.TIRAMISU) {
                              if (ContextCompat.checkSelfPermission(this, Manifest.permission.POST_NOTIFICATIONS) != PackageManager.PERMISSION_GRANTED) {
                                    requestPermissionLauncher.launch(Manifest.permission.POST_NOTIFICATIONS)
                              }
                        }
                    if (ContextCompat.checkSelfPermission(this, Manifest.permission.RECORD_AUDIO) != PackageManager.PERMISSION_GRANTED) {
                              requestPermissionLauncher.launch(Manifest.permission.RECORD_AUDIO)
                        }
              }

          private fun checkAndRequestOverlayPermission() {
                    // ... (this logic remains unchanged)
                    if (!Settings.canDrawOverlays(this)) {
                              val intent = Intent(Settings.ACTION_MANAGE_OVERLAY_PERMISSION, Uri.parse("package:$packageName"))
                              startActivity(intent)
                        }

              }
}<|MERGE_RESOLUTION|>--- conflicted
+++ resolved
@@ -41,44 +41,13 @@
 
 class MainActivity : AppCompatActivity() {
 
-<<<<<<< HEAD
-          private lateinit var statusText: TextView
-          private lateinit var inputField: EditText
-          private lateinit var contentModerationInputField: EditText
-          private lateinit var performTaskButton: TextView
-          private lateinit var contentModerationButton: TextView
-          private lateinit var handler: Handler
-    // private lateinit var grantPermission: Button // REMOVED
-    private lateinit var managePermissionsButton: TextView // ADDED
-          private lateinit var tvPermissionStatus: TextView
-          private lateinit var voiceInputButton: ImageButton
-          private lateinit var voiceStatusText: TextView
-          private lateinit var settingsButton: ImageButton
-
-          private lateinit var ttsManager: TTSManager
-          private lateinit var sttManager: STTManager
-          private lateinit var deepSearchAgent: DeepSearch
-          private lateinit var clarificationAgent: ClarificationAgent
-          private lateinit var userId: String
-          private lateinit var permissionManager: PermissionManager
-          private lateinit var conversationalAgentButton: TextView
-
-          private val requestPermissionLauncher =
-                registerForActivityResult(ActivityResultContracts.RequestPermission()) { isGranted: Boolean ->
-                          if (isGranted) {
-                                    Toast.makeText(this, "Microphone permission granted!", Toast.LENGTH_SHORT).show()
-                              } else {
-                                    Toast.makeText(this, "Permission denied.", Toast.LENGTH_SHORT).show()
-                              }
-                    }
-=======
     private lateinit var statusText: TextView
     private lateinit var inputField: EditText
     private lateinit var contentModerationInputField: EditText
     private lateinit var performTaskButton: TextView
     private lateinit var contentModerationButton: TextView
     private lateinit var handler: Handler
-    private lateinit var grantPermission: Button
+    private lateinit var managePermissionsButton: TextView
     private lateinit var tvPermissionStatus: TextView
     private lateinit var voiceInputButton: ImageButton
     private lateinit var voiceStatusText: TextView
@@ -295,7 +264,7 @@
             }
         }
     }
->>>>>>> 7e5aa5d7
+
 
           private val dialogueLauncher = registerForActivityResult(
                     ActivityResultContracts.StartActivityForResult()
