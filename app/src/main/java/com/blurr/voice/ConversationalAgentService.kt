package com.blurr.voice

import android.Manifest
import android.app.Notification
import android.app.NotificationChannel
import android.app.NotificationManager
import android.app.Service
import android.content.Intent
import android.content.pm.PackageManager
import android.graphics.PixelFormat
import android.graphics.drawable.GradientDrawable
import android.animation.ValueAnimator
import android.app.PendingIntent
import android.graphics.Typeface
import android.graphics.drawable.LayerDrawable
import android.os.Build
import android.os.IBinder
import android.util.Log
import android.view.View
import android.view.WindowManager
import android.widget.Toast
import androidx.core.app.NotificationCompat
import androidx.core.content.ContextCompat
import com.blurr.voice.api.Eyes
//import com.blurr.voice.services.AgentTaskService
import com.blurr.voice.utilities.SpeechCoordinator
import android.os.Handler
import android.os.Looper
import android.view.Gravity
import android.widget.TextView
import androidx.annotation.RequiresApi
import androidx.core.graphics.toColorInt
import com.blurr.voice.agents.ClarificationAgent
import com.blurr.voice.utilities.TTSManager
import com.blurr.voice.utilities.addResponse
import com.blurr.voice.utilities.getReasoningModelApiResponse
import com.blurr.voice.data.MemoryManager
import com.blurr.voice.utilities.FreemiumManager
import com.blurr.voice.utilities.UserProfileManager
import com.blurr.voice.utilities.VisualFeedbackManager
import com.blurr.voice.v2.AgentService
import com.google.ai.client.generativeai.type.TextPart
import com.google.firebase.Firebase
import com.google.firebase.Timestamp
import com.google.firebase.analytics.FirebaseAnalytics
import com.google.firebase.analytics.analytics
import com.google.firebase.auth.auth
import com.google.firebase.firestore.FieldValue
import com.blurr.voice.utilities.ServicePermissionManager
import com.google.firebase.firestore.firestore
import kotlinx.coroutines.CoroutineScope
import kotlinx.coroutines.Dispatchers
import kotlinx.coroutines.SupervisorJob
import kotlinx.coroutines.cancel
import kotlinx.coroutines.delay
import kotlinx.coroutines.launch
import kotlinx.coroutines.tasks.await
import org.json.JSONObject

data class ModelDecision(
    val type: String = "Reply",
    val reply: String,
    val instruction: String = "",
    val shouldEnd: Boolean = false
)

class ConversationalAgentService : Service() {


    private val speechCoordinator by lazy { SpeechCoordinator.getInstance(this) }
    private val serviceScope = CoroutineScope(Dispatchers.IO + SupervisorJob())
    private var conversationHistory = listOf<Pair<String, List<Any>>>()
    private val ttsManager by lazy { TTSManager.getInstance(this) }
    private val clarificationQuestionViews = mutableListOf<View>()
    private var transcriptionView: TextView? = null
    private val visualFeedbackManager by lazy { VisualFeedbackManager.getInstance(this) }
    private var isTextModeActive = false
    private val freemiumManager by lazy { FreemiumManager() }
    private val servicePermissionManager by lazy { ServicePermissionManager(this) }

    private var clarificationAttempts = 0
    private val maxClarificationAttempts = 1
    private var sttErrorAttempts = 0
    private val maxSttErrorAttempts = 2

    private val clarificationAgent = ClarificationAgent()
    private val windowManager by lazy { getSystemService(WINDOW_SERVICE) as WindowManager }
    private val mainHandler by lazy { Handler(Looper.getMainLooper()) }
    private val memoryManager by lazy { MemoryManager.getInstance(this) }
    private val usedMemories = mutableSetOf<String>() // Track memories already used in this conversation
    private var hasHeardFirstUtterance = false // Track if we've received the first user utterance
    private lateinit var firebaseAnalytics: FirebaseAnalytics
    private val eyes by lazy { Eyes(this) }
    
    // Firebase instances for conversation tracking
    private val db = Firebase.firestore
    private val auth = Firebase.auth
    private var conversationId: String? = null // Track current conversation session


    companion object {
        const val NOTIFICATION_ID = 3
        const val CHANNEL_ID = "ConversationalAgentChannel"
        const val ACTION_STOP_SERVICE = "com.blurr.voice.ACTION_STOP_SERVICE"
        var isRunning = false
        const val MEMORY_ENABLED = false
    }

    @RequiresApi(Build.VERSION_CODES.R)
    override fun onCreate() {
        super.onCreate()
        Log.d("ConvAgent", "Service onCreate")
        
        // Initialize Firebase Analytics
        firebaseAnalytics = Firebase.analytics
        
        // Track service creation
        firebaseAnalytics.logEvent("conversational_agent_started", null)
        
        isRunning = true
        createNotificationChannel()
        initializeConversation()
        ttsManager.setCaptionsEnabled(true)
        clarificationAttempts = 0 // Reset clarification attempts counter
        sttErrorAttempts = 0 // Reset STT error attempts counter
        usedMemories.clear() // Clear used memories for new conversation
        hasHeardFirstUtterance = false // Reset first utterance flag
        visualFeedbackManager.showTtsWave()
        showInputBoxIfNeeded()
        visualFeedbackManager.showSpeakingOverlay() // <-- ADD THIS LINE


    }

    @RequiresApi(Build.VERSION_CODES.R)
    private fun showInputBoxIfNeeded() {
        visualFeedbackManager.showInputBox(
            onActivated = {
                // This is called when the user taps the EditText
                enterTextMode()
            },
            onSubmit = { submittedText ->
                // This is the existing callback for when text is submitted
                processUserInput(submittedText)
            },
            onOutsideTap = {
                serviceScope.launch {
                    instantShutdown()
                }
            }
        )
    }

    /**
     * Call this when the user starts interacting with the text input.
     * It stops any ongoing voice interaction.
     */
    private fun enterTextMode() {
        if (isTextModeActive) return
        Log.d("ConvAgent", "Entering Text Mode. Stopping STT/TTS.")
        
        // Track text mode activation
        firebaseAnalytics.logEvent("text_mode_activated", null)
        
        isTextModeActive = true
        speechCoordinator.stopListening()
        speechCoordinator.stopSpeaking()
        // Optionally hide the transcription view since user is typing
        visualFeedbackManager.hideTranscription()
    }


    @RequiresApi(Build.VERSION_CODES.R)
    override fun onStartCommand(intent: Intent?, flags: Int, startId: Int): Int {
        Log.d("ConvAgent", "Service onStartCommand")

<<<<<<< HEAD
=======
        if (intent?.action == ACTION_STOP_SERVICE) {
            Log.i("ConvAgent", "Received stop action. Stopping service.")
            stopSelf()
            return START_NOT_STICKY
        }
        
        // Check if we have the required RECORD_AUDIO permission
        if (ContextCompat.checkSelfPermission(this, Manifest.permission.RECORD_AUDIO) != PackageManager.PERMISSION_GRANTED) {
            Log.e("ConvAgent", "RECORD_AUDIO permission not granted. Cannot start foreground service.")
            Toast.makeText(this, "Microphone permission required for voice assistant", Toast.LENGTH_LONG).show()
            stopSelf()
            return START_NOT_STICKY
        }
        
>>>>>>> dfdf6f00
        try {
            startForeground(NOTIFICATION_ID, createNotification())
        } catch (e: SecurityException) {
            serviceScope.launch {
                speechCoordinator.speakText("Hello, please give microphone permission or some other type of permission you have not given me! My code is open source, so you can check that out if you have any doubts.")
                delay(2000) // Wait for TTS to complete before closing service
                stopSelf()
            }
            Log.e("ConvAgent", "Failed to start foreground service: ${e.message}")
            Toast.makeText(this, "Cannot start voice assistant - permission missing", Toast.LENGTH_LONG).show()
            return START_NOT_STICKY
        }

        if (!servicePermissionManager.isMicrophonePermissionGranted()) {
            Log.e("ConvAgent", "RECORD_AUDIO permission not granted. Shutting down.")
            serviceScope.launch {
                ttsManager.speakText(getString(R.string.microphone_permission_not_granted))
                delay(2000)
                stopSelf()
            }
            return START_NOT_STICKY
        }

        // Track conversation initiation
        firebaseAnalytics.logEvent("conversation_initiated", null)
        trackConversationStart()

        // Skip greeting and start listening immediately
        serviceScope.launch {
            Log.d("ConvAgent", "Starting immediate listening (no greeting)")
            startImmediateListening()
        }
        return START_STICKY
    }

    /**
     * Gets a personalized greeting using the user's name from memories if available
     * NOTE: This method is kept for potential future use but no longer called on startup
     */
    private fun getPersonalizedGreeting(): String {
        try {
            val userProfile = UserProfileManager(this@ConversationalAgentService)
            Log.d("ConvAgent", "No name found in memories, using generic greeting")
            return "Hey ${userProfile.getName()}!"
        } catch (e: Exception) {
            Log.e("ConvAgent", "Error getting personalized greeting", e)
            return "Hey!"
        }
    }

    /**
     * Starts listening immediately without speaking any greeting or performing memory extraction
     * Memory extraction will be deferred until after the first user utterance
     */
    @RequiresApi(Build.VERSION_CODES.R)
    private suspend fun startImmediateListening() {
        Log.d("ConvAgent", "Starting immediate listening without greeting")
        
        // Check if we are in text mode before starting to listen
        if (isTextModeActive) {
            Log.d("ConvAgent", "In text mode, ensuring input box is visible and skipping voice listening.")
            mainHandler.post {
                showInputBoxIfNeeded() // Re-show the input box for the next turn.
            }
            return // Skip starting the voice listener entirely.
        }
        
        speechCoordinator.startListening(
            onResult = { recognizedText ->
                if (isTextModeActive) return@startListening // Ignore results in text mode
                Log.d("ConvAgent", "Final user transcription: $recognizedText")
                visualFeedbackManager.updateTranscription(recognizedText)
                mainHandler.postDelayed({
                    visualFeedbackManager.hideTranscription()
                }, 500)
                
                // Mark that we've heard the first utterance and trigger memory extraction
                if (!hasHeardFirstUtterance) {
                    hasHeardFirstUtterance = true
                    Log.d("ConvAgent", "First utterance received, triggering memory extraction")
                    serviceScope.launch {
                        try {
                            updateSystemPromptWithMemories()
                        } catch (e: Exception) {
                            Log.e("ConvAgent", "Error during first utterance memory extraction", e)
                            // Continue execution even if memory extraction fails
                        }
                    }
                }
                
                processUserInput(recognizedText)
            },
            onError = { error ->
                Log.e("ConvAgent", "STT Error: $error")
                if (isTextModeActive) return@startListening // Ignore errors in text mode
                
                // Track STT errors
                val sttErrorBundle = android.os.Bundle().apply {
                    putString("error_message", error.take(100))
                    putInt("error_attempt", sttErrorAttempts + 1)
                    putInt("max_attempts", maxSttErrorAttempts)
                }
                firebaseAnalytics.logEvent("stt_error", sttErrorBundle)
                
                visualFeedbackManager.hideTranscription()
                sttErrorAttempts++
                serviceScope.launch {
                    if (sttErrorAttempts >= maxSttErrorAttempts) {
                        firebaseAnalytics.logEvent("conversation_ended_stt_errors", null)
                        val exitMessage = "I'm having trouble understanding you clearly. Please try calling later!"
                        trackMessage("model", exitMessage, "error_message")
                        gracefulShutdown(exitMessage, "stt_errors")
                    } else {
                        val retryMessage = "I'm sorry, I didn't catch that. Could you please repeat?"
                        speakAndThenListen(retryMessage)
                    }
                }
            },
            onPartialResult = { partialText ->
                if (isTextModeActive) return@startListening // Ignore partial results in text mode
                visualFeedbackManager.updateTranscription(partialText)
            },
            onListeningStateChange = { listening ->
                Log.d("ConvAgent", "Listening state: $listening")
                if (listening) {
                    if (isTextModeActive) return@startListening // Ignore state changes in text mode
                    visualFeedbackManager.showTranscription()
                }
            }
        )
    }


    @RequiresApi(Build.VERSION_CODES.R)
    private suspend fun speakAndThenListen(text: String, draw: Boolean = true) {
        // Only update system prompt with memories if we've heard the first utterance
        if (hasHeardFirstUtterance) {
            updateSystemPromptWithMemories()
        }
        ttsManager.setCaptionsEnabled(draw)

        speechCoordinator.speakText(text)
        Log.d("ConvAgent", "Panda said: $text")
        // --- CHANGE 4: Check if we are in text mode before starting to listen ---
        if (isTextModeActive) {
            Log.d("ConvAgent", "In text mode, ensuring input box is visible and skipping voice listening.")
            // Post to main handler to ensure UI operations are on the main thread.
            mainHandler.post {
                showInputBoxIfNeeded() // Re-show the input box for the next turn.
            }
            return // IMPORTANT: Skip starting the voice listener entirely.
        }
        speechCoordinator.startListening(
            onResult = { recognizedText ->
                if (isTextModeActive) return@startListening // Ignore errors in text mode
                Log.d("ConvAgent", "Final user transcription: $recognizedText")
                visualFeedbackManager.updateTranscription(recognizedText)
                mainHandler.postDelayed({
                    visualFeedbackManager.hideTranscription()
                }, 500)
                
                // Mark that we've heard the first utterance and trigger memory extraction if not already done
                if (!hasHeardFirstUtterance) {
                    hasHeardFirstUtterance = true
                    Log.d("ConvAgent", "First utterance received, triggering memory extraction")
                    serviceScope.launch {
                        try {
                            updateSystemPromptWithMemories()
                        } catch (e: Exception) {
                            Log.e("ConvAgent", "Error during first utterance memory extraction", e)
                            // Continue execution even if memory extraction fails
                        }
                    }
                }
                
                processUserInput(recognizedText)

            },
            onError = { error ->
                Log.e("ConvAgent", "STT Error: $error")
                if (isTextModeActive) return@startListening // Ignore errors in text mode
                
                // Track STT errors
                val sttErrorBundle = android.os.Bundle().apply {
                    putString("error_message", error.take(100))
                    putInt("error_attempt", sttErrorAttempts + 1)
                    putInt("max_attempts", maxSttErrorAttempts)
                }
                firebaseAnalytics.logEvent("stt_error", sttErrorBundle)
                
                visualFeedbackManager.hideTranscription()
                sttErrorAttempts++
                serviceScope.launch {
                    if (sttErrorAttempts >= maxSttErrorAttempts) {
                        firebaseAnalytics.logEvent("conversation_ended_stt_errors", null)
                        val exitMessage = "I'm having trouble understanding you clearly. Please try calling later!"
                        trackMessage("model", exitMessage, "error_message")
                        gracefulShutdown(exitMessage, "stt_errors")
                    } else {
                        speakAndThenListen("I'm sorry, I didn't catch that. Could you please repeat?")
                    }
                }
            },
            onPartialResult = { partialText ->
                if (isTextModeActive) return@startListening // Ignore errors in text mode
                visualFeedbackManager.updateTranscription(partialText)
            },
            onListeningStateChange = { listening ->
                Log.d("ConvAgent", "Listening state: $listening")
                if (listening) {
                    if (isTextModeActive) return@startListening // Ignore errors in text mode
                    visualFeedbackManager.showTranscription()
                }
            }
        )
        ttsManager.setCaptionsEnabled(true)
    }

    // START: ADD THESE NEW METHODS AT THE END OF THE CLASS, before onDestroy()
    private fun showTranscriptionView() {
        if (transcriptionView != null) return // Already showing

        mainHandler.post {
            transcriptionView = TextView(this).apply {
                text = "Listening..."
                val glassBackground = GradientDrawable(
                    GradientDrawable.Orientation.TL_BR,
                    intArrayOf(0xDD0D0D2E.toInt(), 0xDD2A0D45.toInt())
                ).apply {
                    cornerRadius = 28f
                    setStroke(1, 0x80FFFFFF.toInt())
                }
                background = glassBackground
                setTextColor(0xFFE0E0E0.toInt())
                textSize = 16f
                setPadding(40, 24, 40, 24)
                typeface = Typeface.MONOSPACE
            }

            val params = WindowManager.LayoutParams(
                WindowManager.LayoutParams.WRAP_CONTENT,
                WindowManager.LayoutParams.WRAP_CONTENT,
                WindowManager.LayoutParams.TYPE_APPLICATION_OVERLAY,
                WindowManager.LayoutParams.FLAG_NOT_FOCUSABLE or WindowManager.LayoutParams.FLAG_NOT_TOUCHABLE,
                PixelFormat.TRANSLUCENT
            ).apply {
                gravity = Gravity.BOTTOM or Gravity.CENTER_HORIZONTAL
                y = 250 // Position it 250px above the bottom edge
            }

            try {
                windowManager.addView(transcriptionView, params)
            } catch (e: Exception) {
                Log.e("ConvAgent", "Failed to add transcription view.", e)
                transcriptionView = null
            }
        }
    }

    private fun updateTranscriptionView(text: String) {
        transcriptionView?.text = text
    }

    private fun hideTranscriptionView() {
        mainHandler.post {
            transcriptionView?.let {
                if (it.isAttachedToWindow) {
                    try {
                        windowManager.removeView(it)
                    } catch (e: Exception) {
                        Log.e("ConvAgent", "Error removing transcription view.", e)
                    }
                }
            }
            transcriptionView = null
        }
    }


    // --- CHANGED: Rewritten to process the new custom text format ---
    @RequiresApi(Build.VERSION_CODES.R)
    private fun processUserInput(userInput: String) {
        serviceScope.launch {
            removeClarificationQuestions()
            updateSystemPromptWithAgentStatus()
            
            // Mark that we've heard the first utterance and trigger memory extraction if not already done
            if (!hasHeardFirstUtterance) {
                hasHeardFirstUtterance = true
                Log.d("ConvAgent", "First utterance received via processUserInput, triggering memory extraction")
                try {
                    updateSystemPromptWithMemories()
                } catch (e: Exception) {
                    Log.e("ConvAgent", "Error during first utterance memory extraction", e)
                    // Continue execution even if memory extraction fails
                }
            }

            conversationHistory = addResponse("user", userInput, conversationHistory)
            
            // Track user message in Firebase
            trackMessage("user", userInput, "input")

            // Track user input
            val inputBundle = android.os.Bundle().apply {
                putString("input_type", if (isTextModeActive) "text" else "voice")
                putInt("input_length", userInput.length)
                putBoolean("is_command", userInput.equals("stop", ignoreCase = true) || userInput.equals("exit", ignoreCase = true))
            }
            firebaseAnalytics.logEvent("user_input_processed", inputBundle)

            try {
                if (userInput.equals("stop", ignoreCase = true) || userInput.equals("exit", ignoreCase = true)) {
                    firebaseAnalytics.logEvent("conversation_ended_by_command", null)
                    trackMessage("model", "Goodbye!", "farewell")
                    gracefulShutdown("Goodbye!", "command")
                    return@launch
                }
                val defaultJsonResponse = """{"Type": "Reply", "Reply": "I'm sorry, I had an issue.", "Instruction": "", "Should End": "Continue"}"""
                val rawModelResponse = getReasoningModelApiResponse(conversationHistory) ?: defaultJsonResponse
                val decision = parseModelResponse(rawModelResponse)
                Log.d("TTS_DEBUG", "Reply received from GeminiApi: -->${rawModelResponse}<--")
                when (decision.type) {
                    "Task" -> {
                        // Track task request
                        val taskBundle = android.os.Bundle().apply {
                            putString("task_instruction", decision.instruction.take(100)) // Limit length for analytics
                            putBoolean("agent_already_running", AgentService.isRunning)
                        }
                        firebaseAnalytics.logEvent("task_requested", taskBundle)
                        
                        if (AgentService.isRunning) {
                            firebaseAnalytics.logEvent("task_rejected_agent_busy", null)
                            val busyMessage = "I'm already working on '${AgentService.currentTask}'. Please let me finish that first, or you can ask me to stop it."
                            speakAndThenListen(busyMessage)
                            conversationHistory = addResponse("model", busyMessage, conversationHistory)
                            return@launch
                        }

                        if (!servicePermissionManager.isAccessibilityServiceEnabled()) {
                            speakAndThenListen(getString(R.string.accessibility_permission_needed_for_task))
                            conversationHistory = addResponse("model", R.string.accessibility_permission_needed_for_task.toString(), conversationHistory)
                            return@launch
                        }

                        Log.d("ConvAgent", "Model identified a task. Checking for clarification...")
                        // --- NEW: Check if the task instruction needs clarification ---
                        removeClarificationQuestions()
                        if(freemiumManager.canPerformTask()){
                            Log.d("ConvAgent", "Allowance check passed. Proceeding with task.")

                            freemiumManager.decrementTaskCount()
                            if (clarificationAttempts < maxClarificationAttempts) {
                                val (needsClarification, questions) = checkIfClarificationNeeded(
                                    decision.instruction
                                )
                                Log.d("ConcAgent", needsClarification.toString())
                                Log.d("ConcAgent", questions.toString())

                                if (needsClarification) {
                                    // Track clarification needed
                                    val clarificationBundle = android.os.Bundle().apply {
                                        putInt("clarification_attempt", clarificationAttempts + 1)
                                        putInt("questions_count", questions.size)
                                    }
                                    firebaseAnalytics.logEvent("task_clarification_needed", clarificationBundle)
                                    
                                    clarificationAttempts++
                                    displayClarificationQuestions(questions)
                                    val questionToAsk =
                                        "I can help with that, but first: ${questions.joinToString(" and ")}"
                                    Log.d(
                                        "ConvAgent",
                                        "Task needs clarification. Asking: '$questionToAsk' (Attempt $clarificationAttempts/$maxClarificationAttempts)"
                                    )
                                    conversationHistory = addResponse(
                                        "model",
                                        "Clarification needed for task: ${decision.instruction}",
                                        conversationHistory
                                    )
                                    trackMessage("model", questionToAsk, "clarification")
                                    speakAndThenListen(questionToAsk, false)
                                } else {
                                    Log.d(
                                        "ConvAgent",
                                        "Task is clear. Executing: ${decision.instruction}"
                                    )
                                    
                                    // Track task execution
                                    firebaseAnalytics.logEvent("task_executed", taskBundle)
                                    
                                    val originalInstruction = decision.instruction
                                    AgentService.start(applicationContext, originalInstruction)
                                    trackMessage("model", decision.reply, "task_confirmation")
                                    gracefulShutdown(decision.reply, "task_executed")
                                }
                            } else {
                                Log.d(
                                    "ConvAgent",
                                    "Max clarification attempts reached ($maxClarificationAttempts). Proceeding with task execution."
                                )
                                
                                // Track max clarification attempts reached
                                firebaseAnalytics.logEvent("task_executed_max_clarification", taskBundle)
                                
                                AgentService.start(applicationContext, decision.instruction)
                                trackMessage("model", decision.reply, "task_confirmation")
                                gracefulShutdown(decision.reply, "task_executed")
                            }
                        }else{
                            Log.w("ConvAgent", "User has no tasks remaining. Denying request.")
                            
                            // Track freemium limit reached
                            firebaseAnalytics.logEvent("task_rejected_freemium_limit", null)
                            
                            val upgradeMessage = "Hey! You've used all your free tasks for the month. Please upgrade in the app to unlock more. We can still talk in voice mode."
                            conversationHistory = addResponse("model", upgradeMessage, conversationHistory)
                            trackMessage("model", upgradeMessage, "freemium_limit")
                            speakAndThenListen(upgradeMessage)
                        }
                    }
                    "KillTask" -> {
                        Log.d("ConvAgent", "Model requested to kill the running agent service.")
                        
                        // Track kill task request
                        val killTaskBundle = android.os.Bundle().apply {
                            putBoolean("task_was_running", AgentService.isRunning)
                        }
                        firebaseAnalytics.logEvent("kill_task_requested", killTaskBundle)
                        
                        if (AgentService.isRunning) {
                            AgentService.stop(applicationContext)
                            trackMessage("model", decision.reply, "kill_task_response")
                            gracefulShutdown(decision.reply, "task_killed")
                        } else {
                            val noTaskMessage = "There was no automation running, but I can help with something else."
                            trackMessage("model", noTaskMessage, "kill_task_response")
                            speakAndThenListen(noTaskMessage)
                        }
                    }
                    else -> { // Default to "Reply"
                        // Track conversational reply
                        val replyBundle = android.os.Bundle().apply {
                            putBoolean("conversation_ended", decision.shouldEnd)
                            putInt("reply_length", decision.reply.length)
                        }
                        firebaseAnalytics.logEvent("conversational_reply", replyBundle)
                        
                        if (decision.shouldEnd) {
                            Log.d("ConvAgent", "Model decided to end the conversation.")
                            firebaseAnalytics.logEvent("conversation_ended_by_model", null)
                            trackMessage("model", decision.reply, "farewell")
                            gracefulShutdown(decision.reply, "model_ended")
                        } else {
                            conversationHistory = addResponse("model", rawModelResponse, conversationHistory)
                            trackMessage("model", decision.reply, "reply")
                            speakAndThenListen(decision.reply)
                        }
                    }
                }

            } catch (e: Exception) {
                Log.e("ConvAgent", "Error processing user input: ${e.message}", e)
                
                // Track processing errors
                val errorBundle = android.os.Bundle().apply {
                    putString("error_message", e.message?.take(100) ?: "Unknown error")
                    putString("error_type", e.javaClass.simpleName)
                }
                firebaseAnalytics.logEvent("input_processing_error", errorBundle)
                
                speakAndThenListen("closing voice mode")
            }
        }
    }
//    private suspend fun getGroundedStepsForTask(taskInstruction: String): String {
//        Log.d("ConvAgent", "Performing grounded search for task: '$taskInstruction'")
//
//        // We create a specific prompt for the search.
//        val searchPrompt = """
//        Search the web and provide a concise, step-by-step guide for a human assistant to perform the following task on an Android phone: '$taskInstruction'.
//        Focus on the exact taps and settings involved.
//    """.trimIndent()
//
//        // Here we use the direct REST API call with search that we created previously.
//        // We need an instance of GeminiApi to call it.
//        // NOTE: You might need to adjust how you get your GeminiApi instance.
//        // For now, we'll assume we can create one or access it.
//        val geminiApi = GeminiApi("gemini-2.5-flash", ApiKeyManager, 2)
//
//        val searchResult = geminiApi.generateGroundedContent(searchPrompt)
//        Log.d("CONVO_SEARCH", searchResult.toString())
//        return if (!searchResult.isNullOrBlank()) {
//            searchResult
//        } else {
//            ""
//        }
//    }
    private suspend fun checkIfClarificationNeeded(instruction: String): Pair<Boolean, List<String>> {
        Log.d("ConvAgent", "Checking for clarification on instruction: '$instruction'")

        // Use the clarificationAgent instance to analyze the instruction.
        // The agent encapsulates all the logic for API calls and parsing.
        val result = clarificationAgent.analyze(
            instruction = instruction,
            conversationHistory = conversationHistory,
            context = this@ConversationalAgentService // Pass the service context
        )

        // Determine the final result based on the agent's analysis.
        val needsClarification = result.status == "NEEDS_CLARIFICATION" && result.questions.isNotEmpty()

        if (needsClarification) {
            Log.d("ConvAgent", "Clarification is needed. Questions: ${result.questions}")
        } else {
            Log.d("ConvAgent", "Instruction is clear. Status: ${result.status}")
        }

        return Pair(needsClarification, result.questions)
    }
    private fun initializeConversation() {
        val memoryContextSection = if (MEMORY_ENABLED) {
            """
            Use these memories to answer the user's question with his personal data
            ### Memory Context Start ###
            {memory_context}
            ### Memory Context Ends ###
            """
        } else {
            """
            ### Memory Status ###
            Memory system is temporarily disabled. Panda cannot remember or learn from previous conversations at this time.
            ### End Memory Status ###
            """
        }

        val systemPrompt = """
            You are a helpful voice assistant called Panda that can either have a conversation or ask an executor to execute tasks on the user's phone.
            The executor can speak, listen, see the screen, tap the screen, and basically use the phone as a normal human would.

            {agent_status_context}

            ### Current Screen Context ###
            {screen_context}
            ### End Screen Context ###

            Some Guideline:
            1. If the user ask you to do something creative, you do this task and be the most creative person in the world.
            2. If you know the user's name from the memories, refer to them by their name to make the conversation more personal and friendly.
            3. Use the current screen context to better understand what the user is looking at and provide more relevant responses.
            4. If the user asks about something on the screen, you can reference the screen content directly.
            5. When the user ask to sing, shout or produce any sound, just generate text, we will sing it for you.
            6. Your code is opensource so you can tell tell that to user. repo is ayush0chaudhary/blurr
            
            $memoryContextSection
        
            Analyze the user's request and respond ONLY with a single, valid JSON object.
            Do not include any text, notes, or explanations outside of the JSON object.
            The JSON object must have the following structure:
            
            {
              "Type": "String",
              "Reply": "String",
              "Instruction": "String",
              "Should End": "String"
            }

            Here are the rules for the JSON values:
            - "Type": Must be one of "Task", "Reply", or "KillTask".
              - Use "Task" if the user is asking you to DO something on the device (e.g., "open settings", "send a text to Mom").
              - Use "Reply" for conversational questions (e.g., "what's the weather?", "tell me a joke").
              - Use "KillTask" ONLY if an automation task is running and the user wants to stop it.
            - "Reply": The text to speak to the user. This is a confirmation for a "Task", or the direct answer for a "Reply".
            - "Instruction": The precise, literal instruction for the task agent. This field should be an empty string "" if the "Type" is not "Task".
            - "Should End": Must be either "Continue" or "Finished". Use "Finished" only when the conversation is naturally over.
        """.trimIndent()

        conversationHistory = addResponse("user", systemPrompt, emptyList())
    }

    private fun updateSystemPromptWithAgentStatus() {
        val currentPromptText = conversationHistory.firstOrNull()?.second
            ?.filterIsInstance<TextPart>()?.firstOrNull()?.text ?: return

        val agentStatusContext = if (AgentService.isRunning) {
            """
            IMPORTANT CONTEXT: An automation task is currently running in the background.
            Task Description: "${AgentService.currentTask}".
            If the user asks to stop, cancel, or kill this task, you MUST use the "KillTask" type.
            """.trimIndent()
        } else {
            "CONTEXT: No automation task is currently running."
        }

        val updatedPromptText = currentPromptText.replace("{agent_status_context}", agentStatusContext)

        // Replace the first system message with the updated prompt
        conversationHistory = conversationHistory.toMutableList().apply {
            set(0, "user" to listOf(TextPart(updatedPromptText)))
        }
        Log.d("ConvAgent", "System prompt updated with agent status: ${AgentService.isRunning}")
    }

    /**
     * Gets current screen context using the Eyes class
     */
    @RequiresApi(Build.VERSION_CODES.R)
    private suspend fun getScreenContext(): String {
        return try {
            val currentApp = eyes.getCurrentActivityName()
            val screenXml = eyes.openXMLEyes()
            val keyboardStatus = eyes.getKeyBoardStatus()
            
            // Track screen context usage
            val screenContextBundle = android.os.Bundle().apply {
                putString("current_app", currentApp.take(50)) // Limit length for analytics
                putBoolean("keyboard_visible", keyboardStatus)
                putInt("screen_xml_length", screenXml.length)
            }
            firebaseAnalytics.logEvent("screen_context_captured", screenContextBundle)
            
            """
            Current App: $currentApp
            Keyboard Visible: $keyboardStatus
            Screen Content:
            $screenXml
            """.trimIndent()
        } catch (e: Exception) {
            Log.e("ConvAgent", "Error getting screen context", e)
            
            // Track screen context errors
            val errorBundle = android.os.Bundle().apply {
                putString("error_message", e.message?.take(100) ?: "Unknown error")
                putString("error_type", e.javaClass.simpleName)
            }
            firebaseAnalytics.logEvent("screen_context_error", errorBundle)
            
            "Screen context unavailable"
        }
    }

    /**
     * Updates the system prompt with relevant memories and current screen context
     */
    @RequiresApi(Build.VERSION_CODES.R)
    private suspend fun updateSystemPromptWithMemories() {
        try {
            // Get current screen context
            val screenContext = getScreenContext()
            Log.d("ConvAgent", "Retrieved screen context: ${screenContext.take(200)}...")
            
            // Get current prompt
            val currentPrompt = conversationHistory.first().second
                .filterIsInstance<TextPart>()
                .firstOrNull()?.text ?: ""

            // Update screen context first
            var updatedPrompt = currentPrompt.replace("{screen_context}", screenContext)

            // Check if memory is enabled before processing memories
            if (!MEMORY_ENABLED) {
                Log.d("ConvAgent", "Memory is disabled, skipping memory operations")
                // Replace memory context with disabled message
                updatedPrompt = updatedPrompt.replace("{memory_context}", "Memory system is temporarily disabled")
            } else {
                // Get the last user message to search for relevant memories
                val lastUserMessage = conversationHistory.lastOrNull { it.first == "user" }
                    ?.second?.filterIsInstance<TextPart>()
                    ?.joinToString(" ") { it.text } ?: ""

                if (lastUserMessage.isNotEmpty()) {
                    Log.d("ConvAgent", "Searching for memories relevant to: ${lastUserMessage.take(100)}...")

                    var relevantMemories = memoryManager.searchMemories(lastUserMessage, topK = 5).toMutableList() // Get more memories to filter from
                    val nameMemories = memoryManager.searchMemories("name", topK = 2)
                    relevantMemories.addAll(nameMemories)
                    if (relevantMemories.isNotEmpty()) {
                        Log.d("ConvAgent", "Found ${relevantMemories.size} relevant memories")

                        // Filter out memories that have already been used in this conversation
                        val newMemories = relevantMemories.filter { memory ->
                            !usedMemories.contains(memory)
                        }.take(20) // Limit to top 20 new memories

                        if (newMemories.isNotEmpty()) {
                            Log.d("ConvAgent", "Adding ${newMemories.size} new memories to context")

                            // Add new memories to the used set
                            newMemories.forEach { usedMemories.add(it) }

                            val currentMemoryContext = extractCurrentMemoryContext(updatedPrompt)
                            val allMemories = (currentMemoryContext + newMemories).distinct()

                            // Update the system prompt with all memories
                            val memoryContext = allMemories.joinToString("\n") { "- $it" }
                            updatedPrompt = updatedPrompt.replace("{memory_context}", memoryContext)

                            Log.d("ConvAgent", "Updated system prompt with ${allMemories.size} total memories (${newMemories.size} new)")
                        } else {
                            Log.d("ConvAgent", "No new memories to add (all relevant memories already used)")
                            // Still need to replace the placeholder if no new memories
                            val currentMemoryContext = extractCurrentMemoryContext(updatedPrompt)
                            val memoryContext = currentMemoryContext.joinToString("\n") { "- $it" }
                            updatedPrompt = updatedPrompt.replace("{memory_context}", memoryContext)
                        }
                    } else {
                        Log.d("ConvAgent", "No relevant memories found")
                        // Replace with empty context if no memories found
                        updatedPrompt = updatedPrompt.replace("{memory_context}", "No relevant memories found")
                    }
                } else {
                    // Replace with empty context if no user message
                    updatedPrompt = updatedPrompt.replace("{memory_context}", "")
                }
            }

            if (updatedPrompt.isNotEmpty()) {
                // Replace the first system message with updated prompt
                conversationHistory = conversationHistory.toMutableList().apply {
                    set(0, "user" to listOf(TextPart(updatedPrompt)))
                }
                Log.d("ConvAgent", "Updated system prompt with screen context and memories")
            }
        } catch (e: Exception) {
            Log.e("ConvAgent", "Error updating system prompt with memories and screen context", e)
        }
    }

    /**
     * Extracts current memory context from the system prompt
     */
    private fun extractCurrentMemoryContext(prompt: String): List<String> {
        return try {
            val memorySection = prompt.substringAfter("##### MEMORY CONTEXT #####")
                .substringBefore("##### END MEMORY CONTEXT #####")
                .trim()

            if (memorySection.isNotEmpty() && !memorySection.contains("{memory_context}")) {
                memorySection.lines()
                    .filter { it.trim().startsWith("- ") }
                    .map { it.trim().substring(2) } // Remove "- " prefix
                    .filter { it.isNotEmpty() }
            } else {
                emptyList()
            }
        } catch (e: Exception) {
            Log.e("ConvAgent", "Error extracting current memory context", e)
            emptyList()
        }
    }
    private fun parseModelResponse(response: String): ModelDecision {
        try {
            val json = JSONObject(response)
            Log.d("justchecking", json.toString())
            // Use optString for safety, providing a default value if the key doesn't exist.
            val type = json.optString("Type", "Reply")
            val reply = json.optString("Reply", "")
            val instruction = json.optString("Instruction", "")
            val shouldEndStr = json.optString("Should End", "Continue")
            val shouldEnd = shouldEndStr.equals("Finished", ignoreCase = true)

            // Add a fallback reply if the model provides an empty one for a conversational turn.
            val finalReply = if (reply.isEmpty() && type.equals("Reply", ignoreCase = true)) {
                "I'm not sure how to respond to that."
            } else {
                reply
            }

            return ModelDecision(type, finalReply, instruction, shouldEnd)
        } catch (e: org.json.JSONException) {
            Log.e("ConvAgent", "Error parsing JSON response, falling back. Response: $response", e)
            // Fallback for malformed JSON
            return ModelDecision(reply = "I seem to have gotten my thoughts tangled. Could you repeat that?")
        } catch (e: Exception) {
            Log.e("ConvAgent", "Generic error parsing model response, falling back. Response: $response", e)
            return ModelDecision(reply = "I had a minor issue processing that. Could you try again?")
        }
    }
    private fun createNotification(): Notification {
        val stopIntent = Intent(this, ConversationalAgentService::class.java).apply {
            action = ACTION_STOP_SERVICE
        }
        val stopPendingIntent = PendingIntent.getService(
            this,
            0,
            stopIntent,
            PendingIntent.FLAG_UPDATE_CURRENT or PendingIntent.FLAG_IMMUTABLE
        )

        return NotificationCompat.Builder(this, CHANNEL_ID)
            .setContentTitle("Conversational Agent")
            .setContentText("Listening for your commands...")
            .setSmallIcon(R.drawable.ic_launcher_foreground)
            .setOngoing(true)
            .addAction(
                android.R.drawable.ic_media_pause, // Using built-in pause icon as stop button
                "Stop",
                stopPendingIntent
            )
            .build()
    }

    private fun createNotificationChannel() {
        if (Build.VERSION.SDK_INT >= Build.VERSION_CODES.O) {
            val serviceChannel = NotificationChannel(
                CHANNEL_ID,
                "Conversational Agent Service Channel",
                NotificationManager.IMPORTANCE_DEFAULT
            )
            val manager = getSystemService(NotificationManager::class.java)
            manager?.createNotificationChannel(serviceChannel)
        }
    }

    /**
     * Displays a list of futuristic-styled clarification questions at the top of the screen.
     * Each question animates in from the top with a fade-in effect.
     *
     * @param questions The list of question strings to display.
     */
    private fun displayClarificationQuestions(questions: List<String>) {
        mainHandler.post {
            // First, remove any questions that might already be on screen

            val topMargin = 100 // Base margin from the very top of the screen
            val verticalSpacing = 20 // Space between question boxes
            var accumulatedHeight = 0 // Tracks the vertical space used by previous questions

            questions.forEachIndexed { index, questionText ->
                // 1. Create and style the TextView
                val textView = TextView(this).apply {
                    text = questionText
                    // --- (Your existing styling code is perfect, no changes needed here) ---
                    val glowEffect = GradientDrawable(
                        GradientDrawable.Orientation.BL_TR,
                        intArrayOf("#BE63F3".toColorInt(), "#5880F7".toColorInt())
                    ).apply { cornerRadius = 32f }

                    val glassBackground = GradientDrawable(
                        GradientDrawable.Orientation.TL_BR,
                        intArrayOf(0xEE0D0D2E.toInt(), 0xEE2A0D45.toInt())
                    ).apply {
                        cornerRadius = 28f
                        setStroke(1, 0x80FFFFFF.toInt())
                    }

                    val layerDrawable = LayerDrawable(arrayOf(glowEffect, glassBackground)).apply {
                        setLayerInset(1, 4, 4, 4, 4)
                    }
                    background = layerDrawable
                    setTextColor(0xFFE0E0E0.toInt())
                    textSize = 15f
                    setPadding(40, 24, 40, 24)
                    typeface = Typeface.MONOSPACE
                }

                // **--- FIX IS HERE ---**
                // A. Measure the view to get its dimensions *before* positioning.
                textView.measure(
                    View.MeasureSpec.makeMeasureSpec((windowManager.defaultDisplay.width * 0.9).toInt(), View.MeasureSpec.EXACTLY),
                    View.MeasureSpec.makeMeasureSpec(0, View.MeasureSpec.UNSPECIFIED)
                )
                val viewHeight = textView.measuredHeight

                // B. Pre-calculate the final Y position using the current accumulated height.
                val finalYPosition = topMargin + accumulatedHeight

                // C. Update accumulatedHeight for the *next* view in the loop.
                accumulatedHeight += viewHeight + verticalSpacing
                // **--- END OF FIX ---**


                // 2. Prepare layout params
                val params = WindowManager.LayoutParams(
                    (windowManager.defaultDisplay.width * 0.9).toInt(), // 90% of screen width
                    WindowManager.LayoutParams.WRAP_CONTENT,
                    WindowManager.LayoutParams.TYPE_APPLICATION_OVERLAY,
                    WindowManager.LayoutParams.FLAG_NOT_FOCUSABLE or WindowManager.LayoutParams.FLAG_NOT_TOUCHABLE,
                    PixelFormat.TRANSLUCENT
                ).apply {
                    gravity = Gravity.TOP or Gravity.CENTER_HORIZONTAL
                    // Initial animation state: off-screen at the top and fully transparent
                    y = -viewHeight // Start above the screen
                    alpha = 0f
                }

                // 3. Add the view and start the animation
                try {
                    windowManager.addView(textView, params)
                    clarificationQuestionViews.add(textView)

                    // Animate the view from its starting position to the calculated finalYPosition
                    val animator = ValueAnimator.ofFloat(0f, 1f).apply {
                        duration = 500L
                        startDelay = (index * 150).toLong() // Stagger animation

                        addUpdateListener { animation ->
                            val progress = animation.animatedValue as Float
                            // Animate Y position from its off-screen start to its final place
                            params.y = (finalYPosition * progress - viewHeight * (1 - progress)).toInt()
                            params.alpha = progress
                            windowManager.updateViewLayout(textView, params)
                        }
                    }
                    animator.start()

                } catch (e: Exception) {
                    Log.e("ConvAgent", "Failed to display futuristic clarification question.", e)
                }
            }
        }
    }

    /**
     * Removes all currently displayed clarification questions from the screen.
     */
    private fun removeClarificationQuestions() {
        mainHandler.post {
            clarificationQuestionViews.forEach { view ->
                if (view.isAttachedToWindow) {
                    try {
                        windowManager.removeView(view)
                    } catch (e: Exception) {
                        Log.e("ConvAgent", "Error removing clarification view.", e)
                    }
                }
            }
            clarificationQuestionViews.clear()
        }
    }

    private suspend fun gracefulShutdown(exitMessage: String? = null, endReason: String = "graceful") {
        // Track graceful shutdown
        val shutdownBundle = android.os.Bundle().apply {
            putBoolean("had_exit_message", exitMessage != null)
            putInt("conversation_length", conversationHistory.size)
            putBoolean("text_mode_used", isTextModeActive)
            putInt("clarification_attempts", clarificationAttempts)
            putInt("stt_error_attempts", sttErrorAttempts)
        }
        firebaseAnalytics.logEvent("conversation_ended_gracefully", shutdownBundle)
        
        // Track conversation end in Firebase

        trackConversationEnd(endReason)
        
        visualFeedbackManager.hideTtsWave()
        visualFeedbackManager.hideTranscription()
        visualFeedbackManager.hideSpeakingOverlay()
        visualFeedbackManager.hideInputBox()

        if (exitMessage != null) {
                speechCoordinator.speakText(exitMessage)
                delay(2000) // Give TTS time to finish
            }
            // 1. Extract memories from the conversation before ending
            if (conversationHistory.size > 1 && MEMORY_ENABLED) {
                Log.d("ConvAgent", "Extracting memories before shutdown.")
//                MemoryExtractor.extractAndStoreMemories(conversationHistory, memoryManager, usedMemories)
            } else if (!MEMORY_ENABLED) {
                Log.d("ConvAgent", "Memory disabled, skipping memory extraction.")
            }
            // 3. Stop the service
            stopSelf()

    }

    /**
     * Immediately stops all TTS, STT, and background tasks, hides all UI, and stops the service.
     * This is used for forceful termination, like an outside tap.
     */
    private suspend fun instantShutdown() {
        // Track instant shutdown
        val instantShutdownBundle = android.os.Bundle().apply {
            putInt("conversation_length", conversationHistory.size)
            putBoolean("text_mode_used", isTextModeActive)
            putInt("clarification_attempts", clarificationAttempts)
            putInt("stt_error_attempts", sttErrorAttempts)
        }
        firebaseAnalytics.logEvent("conversation_ended_instantly", instantShutdownBundle)
        
        // Track conversation end in Firebase
        trackConversationEnd("instant")
        
        Log.d("ConvAgent", "Instant shutdown triggered by user.")
        speechCoordinator.stopSpeaking()
        speechCoordinator.stopListening()
        visualFeedbackManager.hideTtsWave()
        visualFeedbackManager.hideTranscription()
        visualFeedbackManager.hideSpeakingOverlay()
        visualFeedbackManager.hideInputBox()

        removeClarificationQuestions()
        // Make a thread-safe copy of the conversation history.
        if (conversationHistory.size > 1 && MEMORY_ENABLED) {
            Log.d("ConvAgent", "Extracting memories before shutdown.")
//            MemoryExtractor.extractAndStoreMemories(conversationHistory, memoryManager, usedMemories)
        } else if (!MEMORY_ENABLED) {
            Log.d("ConvAgent", "Memory disabled, skipping memory extraction.")
        }
        serviceScope.cancel("User tapped outside, forcing instant shutdown.")

        stopSelf()
    }

    /**
     * Tracks the conversation start in Firebase by creating a new conversation entry.
     * This method is inspired by AgentService's Firebase operations.
     */
    private fun trackConversationStart() {
        val currentUser = auth.currentUser
        if (currentUser == null) {
            Log.w("ConvAgent", "Cannot track conversation, user is not logged in.")
            return
        }

        // Generate a unique conversation ID
        conversationId = "${System.currentTimeMillis()}_${currentUser.uid.take(8)}"

        serviceScope.launch {
            try {
                val conversationEntry = hashMapOf(
                    "conversationId" to conversationId,
                    "startedAt" to Timestamp.now(),
                    "endedAt" to null,
                    "messageCount" to 0,
                    "textModeUsed" to false,
                    "clarificationAttempts" to 0,
                    "sttErrorAttempts" to 0,
                    "endReason" to null, // "graceful", "instant", "command", "model", "stt_errors"
                    "tasksRequested" to 0,
                    "tasksExecuted" to 0
                )

                // Append the conversation to the user's conversationHistory array
                db.collection("users").document(currentUser.uid)
                    .update("conversationHistory", FieldValue.arrayUnion(conversationEntry))
                    .await()

                Log.d("ConvAgent", "Successfully tracked conversation start in Firebase for user ${currentUser.uid}: $conversationId")
            } catch (e: Exception) {
                Log.e("ConvAgent", "Failed to track conversation start in Firebase", e)
                // Don't fail the conversation if Firebase tracking fails
            }
        }
    }

    /**
     * Tracks individual messages in the conversation.
     * Fire and forget operation.
     */
    private fun trackMessage(role: String, message: String, messageType: String = "text") {
        val currentUser = auth.currentUser
        if (currentUser == null || conversationId == null) {
            return
        }

        serviceScope.launch {
            try {
                val messageEntry = hashMapOf(
                    "conversationId" to conversationId,
                    "role" to role, // "user" or "model"
                    "message" to message.take(500), // Limit message length for storage
                    "messageType" to messageType, // "text", "task", "clarification"
                    "timestamp" to Timestamp.now(),
                    "inputMode" to if (isTextModeActive) "text" else "voice"
                )

                // Append the message to the user's messageHistory array
                db.collection("users").document(currentUser.uid)
                    .update("messageHistory", FieldValue.arrayUnion(messageEntry))
                    .await()

                Log.d("ConvAgent", "Successfully tracked message in Firebase: $role - ${message.take(50)}...")
            } catch (e: Exception) {
                Log.e("ConvAgent", "Failed to track message in Firebase", e)
            }
        }
    }

    /**
     * Updates the conversation completion status in Firebase.
     * Fire and forget operation.
     */
    private fun trackConversationEnd(endReason: String, tasksRequested: Int = 0, tasksExecuted: Int = 0) {
        val currentUser = auth.currentUser
        if (currentUser == null || conversationId == null) {
            return
        }

        serviceScope.launch {
            try {
                val completionEntry = hashMapOf(
                    "conversationId" to conversationId,
                    "endedAt" to Timestamp.now(),
                    "messageCount" to conversationHistory.size,
                    "textModeUsed" to isTextModeActive,
                    "clarificationAttempts" to clarificationAttempts,
                    "sttErrorAttempts" to sttErrorAttempts,
                    "endReason" to endReason,
                    "tasksRequested" to tasksRequested,
                    "tasksExecuted" to tasksExecuted,
                    "status" to "completed"
                )

                // Append the completion status to the user's conversationHistory array
                db.collection("users").document(currentUser.uid)
                    .update("conversationHistory", FieldValue.arrayUnion(completionEntry))
                    .await()

                Log.d("ConvAgent", "Successfully tracked conversation end in Firebase: $conversationId ($endReason)")
            } catch (e: Exception) {
                Log.e("ConvAgent", "Failed to track conversation end in Firebase", e)
            }
        }
    }

    override fun onDestroy() {
        super.onDestroy()
        Log.d("ConvAgent", "Service onDestroy")
        
        // Track service destruction
        firebaseAnalytics.logEvent("conversational_agent_destroyed", null)
        
        // Track conversation end if not already tracked
        if (conversationId != null) {
            trackConversationEnd("service_destroyed")
        }
        
        removeClarificationQuestions()
        serviceScope.cancel()
        ttsManager.setCaptionsEnabled(false)
        isRunning = false
        visualFeedbackManager.hideSpeakingOverlay() // <-- ADD THIS LINE
        // USE the new manager to hide the wave and transcription view
        visualFeedbackManager.hideTtsWave()
        visualFeedbackManager.hideTranscription()
        visualFeedbackManager.hideInputBox()

    }

    override fun onBind(intent: Intent?): IBinder? = null
}<|MERGE_RESOLUTION|>--- conflicted
+++ resolved
@@ -174,8 +174,6 @@
     override fun onStartCommand(intent: Intent?, flags: Int, startId: Int): Int {
         Log.d("ConvAgent", "Service onStartCommand")
 
-<<<<<<< HEAD
-=======
         if (intent?.action == ACTION_STOP_SERVICE) {
             Log.i("ConvAgent", "Received stop action. Stopping service.")
             stopSelf()
@@ -189,8 +187,7 @@
             stopSelf()
             return START_NOT_STICKY
         }
-        
->>>>>>> dfdf6f00
+
         try {
             startForeground(NOTIFICATION_ID, createNotification())
         } catch (e: SecurityException) {
