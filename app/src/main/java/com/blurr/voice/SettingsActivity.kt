--- conflicted
+++ resolved
@@ -336,7 +336,6 @@
             androidx.core.content.ContextCompat.getColor(this, R.color.white)
         )
     }
-<<<<<<< HEAD
 
     private fun showSignOutConfirmationDialog() {
         AlertDialog.Builder(this)
@@ -365,10 +364,8 @@
         finish()
     }
 
-=======
     
     override fun getContentLayoutId(): Int = R.layout.activity_settings
     
     override fun getCurrentNavItem(): BaseNavigationActivity.NavItem = BaseNavigationActivity.NavItem.SETTINGS
->>>>>>> 3e2d8079
 }