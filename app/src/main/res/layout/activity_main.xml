<?xml version="1.0" encoding="utf-8"?>
<RelativeLayout xmlns:android="http://schemas.android.com/apk/res/android"
    xmlns:tools="http://schemas.android.com/tools"
    android:layout_width="match_parent"
    android:layout_height="match_parent"
    android:background="@drawable/bg"
    android:fitsSystemWindows="true">

    <ScrollView
        android:layout_width="match_parent"
        android:layout_height="match_parent"
        android:layout_above="@+id/permission_section"
        android:fillViewport="true">

        <LinearLayout
            android:layout_width="match_parent"
            android:layout_height="wrap_content"
            android:gravity="left"
            android:orientation="vertical"
            android:padding="16dp"
            tools:ignore="RtlHardcoded">

            <LinearLayout
                android:layout_width="match_parent"
                android:layout_height="wrap_content"
                android:layout_marginBottom="24dp"
                android:gravity="center_vertical"
                android:orientation="horizontal">

                <TextView
                    android:id="@+id/karan_textview_gradient"
                    android:layout_width="0dp"
                    android:layout_height="wrap_content"
                    android:layout_weight="1"
                    android:text="@string/hello_sir"
                    android:textColor="#CECECE"
                    android:textSize="40sp" />

                <ImageButton
                    android:id="@+id/settingsButton"
                    android:layout_width="48dp"
                    android:layout_height="48dp"
                    android:background="?android:attr/selectableItemBackgroundBorderless"
                    android:contentDescription="@string/settings"
                    android:src="@android:drawable/ic_menu_preferences"
                    android:tint="#FFFFFF" />
            </LinearLayout>

            <TextView
                android:id="@+id/subtitle_textview"
                android:layout_width="wrap_content"
                android:layout_height="wrap_content"
                android:layout_marginBottom="24dp"
                android:gravity="center_horizontal"
                android:text="@string/assistant_at_nyour_command"
                android:textAlignment="viewStart"
                android:textColor="#FFFFFF"
                android:textSize="40sp"
                tools:ignore="RtlCompat" />

            <TextView
                android:id="@+id/memoriesButton"
                android:layout_width="match_parent"
                android:layout_height="wrap_content"
                android:layout_marginTop="16dp"
                android:background="@drawable/rounded_button"
                android:clickable="true"
                android:focusable="true"
                android:gravity="center"
                android:padding="12dp"
                android:text="Panda's Memories"
                android:textColor="@android:color/white"
                android:textSize="16sp" />

            <TextView
<<<<<<< HEAD
                android:id="@+id/triggersButton"
                android:layout_width="match_parent"
                android:layout_height="wrap_content"
                android:layout_marginTop="16dp"
                android:background="@drawable/rounded_button"
                android:clickable="true"
                android:focusable="true"
                android:gravity="center"
                android:padding="12dp"
                android:text="Triggers"
                android:textColor="@android:color/white"
                android:textSize="16sp" />

            <TextView
                android:id="@+id/wakeWordButton"
=======
                android:id="@+id/saveKeyButton"
>>>>>>> a3176c25
                android:layout_width="match_parent"
                android:layout_height="wrap_content"
                android:layout_marginTop="16dp"
                android:background="@drawable/btn_with_border"
                android:clickable="true"
                android:focusable="true"
                android:gravity="center"
                android:padding="12dp"
                android:text="Setup Wake Word"
                android:textColor="@android:color/white"
                android:textSize="16sp" />

            <TextView
                android:id="@+id/btn_set_default_assistant"
                android:layout_width="match_parent"
                android:layout_height="wrap_content"
                android:layout_marginTop="8dp"
                android:background="@drawable/rounded_button"
                android:clickable="true"
                android:focusable="true"
                android:gravity="center"
                android:padding="12dp"
                android:text="Set as Default Assistant"
                android:textColor="@android:color/white"
                android:textSize="16sp" />

            <TextView
                android:id="@+id/wakeWordHelpLink"
                android:layout_width="wrap_content"
                android:layout_height="wrap_content"
                android:layout_gravity="center_horizontal"
                android:layout_marginTop="12dp"
                android:background="?attr/selectableItemBackground"
                android:clickable="true"
                android:focusable="true"
                android:padding="8dp"
                android:text="how to wakeup panda"
                android:textColor="#5880F7"
                android:textSize="14sp" />

            <TextView
                android:id="@+id/tasks_remaining_textview"
                android:layout_width="wrap_content"
                android:layout_height="wrap_content"
                android:layout_gravity="center_horizontal"
                android:layout_marginBottom="24dp"
                android:padding="20dp"
                android:textColor="#BDBDBD"
                android:textSize="16sp"
                android:visibility="gone"
                tools:text="15 Free Tasks Remaining"
                tools:visibility="visible" />

            <TextView
                android:id="@+id/increase_limits_link"
                android:layout_width="wrap_content"
                android:layout_height="wrap_content"
                android:layout_gravity="center_horizontal"
                android:layout_marginBottom="8dp"
                android:clickable="true"
                android:focusable="true"
                android:padding="8dp"
                android:text="Ran out of tasks? Request more."
                android:textColor="#5880F7"
                android:textSize="14sp"
                android:visibility="gone"
                tools:visibility="visible" />

            <TextView
                android:id="@+id/disclaimer_link"
                android:layout_width="wrap_content"
                android:layout_height="wrap_content"
                android:layout_gravity="center_horizontal"
                android:layout_marginBottom="24dp"
                android:clickable="true"
                android:focusable="true"
                android:padding="8dp"
                android:text="Disclaimer"
                android:textColor="#5880F7"
                android:textSize="14sp" />

        </LinearLayout>

    </ScrollView>

    <LinearLayout
        android:id="@+id/permission_section"
        android:layout_width="match_parent"
        android:layout_height="wrap_content"
        android:layout_above="@id/divider"
        android:orientation="vertical"
        android:paddingStart="16dp"
        android:paddingEnd="16dp"
        android:paddingBottom="16dp">

        <TextView
            android:id="@+id/tv_permission_status"
            android:layout_width="match_parent"
            android:layout_height="wrap_content"
            android:gravity="center_horizontal"
            android:text="@string/permission_not_granted"
            android:textColor="@android:color/holo_red_dark" />

        <TextView
            android:id="@+id/btn_manage_permissions"
            android:layout_width="match_parent"
            android:layout_height="wrap_content"
            android:layout_marginTop="8dp"
            android:background="@drawable/rounded_button"
            android:clickable="true"
            android:focusable="true"
            android:gravity="center"
            android:padding="12dp"
            android:text="Manage Permissions"
            android:textColor="@android:color/white"
            android:textSize="16sp" />
    </LinearLayout>

    <View
        android:id="@+id/divider"
        android:layout_width="match_parent"
        android:layout_height="1dp"
        android:layout_above="@+id/github_link_textview"
        android:layout_marginStart="16dp"
        android:layout_marginEnd="16dp"
        android:background="#3B3B3B" />

    <TextView
        android:id="@+id/github_link_textview"
        android:layout_width="wrap_content"
        android:layout_height="wrap_content"
        android:layout_alignParentBottom="true"
        android:layout_centerHorizontal="true"
        android:clickable="true"
        android:focusable="true"
        android:padding="16dp"
        android:text="@string/view_source_code_on_github"
        android:textColor="#5880F7"
        android:textSize="14sp" />
</RelativeLayout><|MERGE_RESOLUTION|>--- conflicted
+++ resolved
@@ -73,25 +73,7 @@
                 android:textSize="16sp" />
 
             <TextView
-<<<<<<< HEAD
-                android:id="@+id/triggersButton"
-                android:layout_width="match_parent"
-                android:layout_height="wrap_content"
-                android:layout_marginTop="16dp"
-                android:background="@drawable/rounded_button"
-                android:clickable="true"
-                android:focusable="true"
-                android:gravity="center"
-                android:padding="12dp"
-                android:text="Triggers"
-                android:textColor="@android:color/white"
-                android:textSize="16sp" />
-
-            <TextView
-                android:id="@+id/wakeWordButton"
-=======
                 android:id="@+id/saveKeyButton"
->>>>>>> a3176c25
                 android:layout_width="match_parent"
                 android:layout_height="wrap_content"
                 android:layout_marginTop="16dp"
