import java.util.Properties
import java.io.FileInputStream
import java.io.FileOutputStream

plugins {
    alias(libs.plugins.android.application)
    alias(libs.plugins.kotlin.android)
    alias(libs.plugins.kotlin.compose)
    id("com.google.gms.google-services")
    alias(libs.plugins.ksp)
    id("org.jetbrains.kotlin.plugin.serialization") version "2.2.10"
    id("com.google.firebase.crashlytics")

}

val localProperties = Properties()
val localPropertiesFile = rootProject.file("local.properties")
if (localPropertiesFile.exists()) {
    localProperties.load(FileInputStream(localPropertiesFile))
}

// Load version properties
val versionProps = Properties()
val versionPropsFile = rootProject.file("version.properties")
if (versionPropsFile.exists()) {
    versionProps.load(FileInputStream(versionPropsFile))
}

android {
    namespace = "com.blurr.voice"
    compileSdk = 35

    // Common API keys and configuration - extracted to avoid duplication
    val apiKeys = localProperties.getProperty("GEMINI_API_KEYS") ?: ""
    val tavilyApiKeys = localProperties.getProperty("TAVILY_API") ?: ""
    val mem0ApiKey = localProperties.getProperty("MEM0_API") ?: ""
    val picovoiceApiKey = localProperties.getProperty("PICOVOICE_ACCESS_KEY") ?: ""
    val googleTtsApiKey = localProperties.getProperty("GOOGLE_TTS_API_KEY") ?: ""
    val googlecloudGatewayPicovoice = localProperties.getProperty("GCLOUD_GATEWAY_PICOVOICE_KEY") ?: ""
    val googlecloudGatewayURL = localProperties.getProperty("GCLOUD_GATEWAY_URL") ?: ""
    val googlecloudProxyURL = localProperties.getProperty("GCLOUD_PROXY_URL") ?: ""
    val googlecloudProxyURLKey = localProperties.getProperty("GCLOUD_PROXY_URL_KEY") ?: ""
    val revenueCatSDK = localProperties.getProperty("REVENUE_CAT_PUBLIC_URL") ?: ""
    val debugSha1 = "D0:A1:49:03:FD:B5:37:DF:B5:36:51:B1:66:AE:70:11:E2:59:08:33"

    defaultConfig {
        applicationId = "com.blurr.voice"
        minSdk = 24
        targetSdk = 35
        versionCode = versionProps.getProperty("VERSION_CODE", "13").toInt()
        versionName = versionProps.getProperty("VERSION_NAME", "1.0.13")

        testInstrumentationRunner = "androidx.test.runner.AndroidJUnitRunner"
        
        // Common build config fields - applies to all build types
        buildConfigField("String", "GEMINI_API_KEYS", "\"$apiKeys\"")
        buildConfigField("String", "TAVILY_API", "\"$tavilyApiKeys\"")
        buildConfigField("String", "MEM0_API", "\"$mem0ApiKey\"")
        buildConfigField("String", "PICOVOICE_ACCESS_KEY", "\"$picovoiceApiKey\"")
        buildConfigField("boolean", "ENABLE_DIRECT_APP_OPENING", "true")
        buildConfigField("boolean", "SPEAK_INSTRUCTIONS", "true")
        buildConfigField("String", "GOOGLE_TTS_API_KEY", "\"$googleTtsApiKey\"")
        buildConfigField("String", "GCLOUD_GATEWAY_PICOVOICE_KEY", "\"$googlecloudGatewayPicovoice\"")
        buildConfigField("String", "GCLOUD_GATEWAY_URL", "\"$googlecloudGatewayURL\"")
        buildConfigField("String", "GCLOUD_PROXY_URL", "\"$googlecloudProxyURL\"")
        buildConfigField("String", "GCLOUD_PROXY_URL_KEY", "\"$googlecloudProxyURLKey\"")
        buildConfigField("String", "REVENUE_CAT_PUBLIC_URL", "\"$revenueCatSDK\"")
    }

    buildTypes {
        release {
            firebaseCrashlytics {
                nativeSymbolUploadEnabled = true
            }
            isMinifyEnabled = false
            proguardFiles(
                getDefaultProguardFile("proguard-android-optimize.txt"),
                "proguard-rules.pro"
            )
        }
        debug {
            // Debug-specific field only
            buildConfigField("String", "SHA1_FINGERPRINT", "\"$debugSha1\"")
        }
    }
    compileOptions {
        sourceCompatibility = JavaVersion.VERSION_11
        targetCompatibility = JavaVersion.VERSION_11
    }
    kotlinOptions {
        jvmTarget = "11"
    }
    buildFeatures {
        compose = true
        viewBinding = true
        buildConfig = true
    }
}
val libsuVersion = "6.0.0"

dependencies {

    implementation(libs.androidx.core.ktx)
    implementation(libs.androidx.lifecycle.runtime.ktx)
    implementation(libs.androidx.activity.compose)
    implementation(platform(libs.androidx.compose.bom))
    implementation(libs.androidx.ui)
    implementation(libs.androidx.ui.graphics)
    implementation(libs.androidx.ui.tooling.preview)
    implementation(libs.androidx.material3)
    implementation(libs.androidx.appcompat)
    implementation(libs.generativeai)
    testImplementation(libs.junit)
    androidTestImplementation(libs.androidx.junit)
    androidTestImplementation(libs.androidx.espresso.core)
    androidTestImplementation(platform(libs.androidx.compose.bom))
    androidTestImplementation(libs.androidx.ui.test.junit4)
    debugImplementation(libs.androidx.ui.tooling)
    debugImplementation(libs.androidx.ui.test.manifest)
    implementation("com.google.android.material:material:1.11.0") // or latest

    implementation("org.jetbrains.kotlinx:kotlinx-coroutines-android:1.7.3")
    implementation("com.squareup.okhttp3:okhttp:5.0.0-alpha.16")
    implementation("com.squareup.moshi:moshi:1.15.0")
    implementation("com.google.code.gson:gson:2.13.1")
    implementation("org.jetbrains.kotlinx:kotlinx-serialization-json:1.6.3")
    // https://mvnrepository.com/artifact/androidx.test.uiautomator/uiautomator
    implementation("androidx.test.uiautomator:uiautomator:2.3.0")

    // Porcupine Wake Word Engine
    implementation("ai.picovoice:porcupine-android:3.0.2")

    implementation("com.google.firebase:firebase-analytics")

    // Room database dependencies
    implementation("androidx.room:room-runtime:2.6.1")
    implementation("androidx.room:room-ktx:2.6.1")
    ksp("androidx.room:room-compiler:2.6.1")
    // Import the Firebase BoM
    implementation(platform(libs.firebase.bom))

    // Add the dependency for the Firebase Authentication library
    implementation(libs.firebase.auth)

    // Add the dependency for the Google Play services library
    implementation(libs.play.services.auth)

    implementation("com.google.firebase:firebase-analytics")
    implementation("com.google.firebase:firebase-crashlytics-ndk")
    implementation(libs.firebase.firestore)

<<<<<<< HEAD
}

// Task to increment version for release builds
tasks.register("incrementVersion") {
    doLast {
        val versionFile = rootProject.file("version.properties")
        val props = Properties()
        props.load(FileInputStream(versionFile))
        
        val currentVersionCode = props.getProperty("VERSION_CODE").toInt()
        val currentVersionName = props.getProperty("VERSION_NAME")
        
        // Increment version code
        val newVersionCode = currentVersionCode + 1
        
        // Increment patch version in semantic versioning (x.y.z -> x.y.z+1)
        val versionParts = currentVersionName.split(".")
        val newPatchVersion = if (versionParts.size >= 3) {
            versionParts[2].toInt() + 1
        } else {
            1
        }
        val newVersionName = if (versionParts.size >= 2) {
            "${versionParts[0]}.${versionParts[1]}.$newPatchVersion"
        } else {
            "1.0.$newPatchVersion"
        }
        
        // Update properties
        props.setProperty("VERSION_CODE", newVersionCode.toString())
        props.setProperty("VERSION_NAME", newVersionName)
        
        // Save back to file with comments
        val output = FileOutputStream(versionFile)
        output.use { fileOutput ->
            fileOutput.write("# Version configuration for Blurr Android App\n".toByteArray())
            fileOutput.write("# This file is automatically updated during release builds\n".toByteArray())
            fileOutput.write("# Do not modify manually - use Gradle tasks to update versions\n\n".toByteArray())
            fileOutput.write("# Current version code (integer - increments by 1 each release)\n".toByteArray())
            fileOutput.write("VERSION_CODE=$newVersionCode\n\n".toByteArray())
            fileOutput.write("# Current version name (semantic version - increments patch number each release)\n".toByteArray())
            fileOutput.write("VERSION_NAME=$newVersionName".toByteArray())
        }
        
        println("Version incremented to: versionCode=$newVersionCode, versionName=$newVersionName")
    }
}

// Make release builds automatically increment version
tasks.whenTaskAdded {
    if (name == "assembleRelease" || name == "bundleRelease") {
        dependsOn("incrementVersion")
    }
=======
    implementation("androidx.recyclerview:recyclerview:1.3.2")


>>>>>>> 25cff121
}<|MERGE_RESOLUTION|>--- conflicted
+++ resolved
@@ -148,8 +148,8 @@
     implementation("com.google.firebase:firebase-analytics")
     implementation("com.google.firebase:firebase-crashlytics-ndk")
     implementation(libs.firebase.firestore)
-
-<<<<<<< HEAD
+    implementation("androidx.recyclerview:recyclerview:1.3.2")
+
 }
 
 // Task to increment version for release builds
@@ -203,9 +203,4 @@
     if (name == "assembleRelease" || name == "bundleRelease") {
         dependsOn("incrementVersion")
     }
-=======
-    implementation("androidx.recyclerview:recyclerview:1.3.2")
-
-
->>>>>>> 25cff121
 }